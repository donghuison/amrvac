!> Module with all the methods that users can customize in AMRVAC
!>
!> Each procedure pointer can be initialized in a user's mod_usr.t
module mod_usr_methods

  implicit none
  public

  !> Initialize the user's settings (after initializing amrvac)
  procedure(p_no_args), pointer       :: usr_set_parameters   => null()
  !> Initialize earch grid block data
  procedure(init_one_grid), pointer   :: usr_init_one_grid    => null()

  ! Boundary condition related
  procedure(special_bc), pointer      :: usr_special_bc       => null()
  procedure(internal_bc), pointer     :: usr_internal_bc      => null()

  ! Output related
  procedure(p_no_args), pointer       :: usr_print_log        => null()
  procedure(p_no_args), pointer       :: usr_write_analysis   => null()
  procedure(transform_w), pointer     :: usr_transform_w      => null()
  procedure(aux_output), pointer      :: usr_aux_output       => null()
  procedure(add_aux_names), pointer   :: usr_add_aux_names    => null()
  procedure(sub_modify_io), pointer   :: usr_modify_output    => null()
  procedure(special_convert), pointer :: usr_special_convert  => null()

  ! Called at the beginning of every time step (after determining dt)
  procedure(process_grid), pointer    :: usr_process_grid     => null()
  procedure(process_global), pointer  :: usr_process_global   => null()

  ! Called every time step just after advance (with w^(n+1), it^n, global_time^n)
  procedure(process_adv_grid), pointer   :: usr_process_adv_grid   => null()
  procedure(process_adv_global), pointer :: usr_process_adv_global => null()

  ! Called before the start of the simulation
  procedure(p_no_args), pointer       :: usr_before_main_loop => null()

  ! Source terms
  procedure(source), pointer          :: usr_source           => null()
  procedure(get_dt), pointer          :: usr_get_dt           => null()
  procedure(phys_gravity), pointer    :: usr_gravity          => null()

  ! Usr defined space varying viscosity
  procedure(phys_visco), pointer      :: usr_setvisco         => null()
  
  ! Refinement related procedures
  procedure(refine_grid), pointer     :: usr_refine_grid      => null()
  procedure(var_for_errest), pointer  :: usr_var_for_errest   => null()
  procedure(a_refine_threshold), pointer :: usr_refine_threshold => null()
  procedure(flag_grid), pointer       :: usr_flag_grid        => null()

  ! Set time-independent magnetic field for B0 splitting
  procedure(set_B0), pointer          :: usr_set_B0           => null()
  ! Set time-independent current density for B0 splitting
  procedure(set_J0), pointer          :: usr_set_J0           => null()
  procedure(special_resistivity), pointer :: usr_special_resistivity => null()

  ! Particles module related
  procedure(update_payload), pointer    :: usr_update_payload    => null()
  procedure(create_particles), pointer  :: usr_create_particles  => null()
  procedure(particle_fields), pointer   :: usr_particle_fields   => null()
  procedure(particle_analytic), pointer :: usr_particle_analytic => null()

  ! Called after the mesh has been adjuste
  procedure(after_refine), pointer      :: usr_after_refine => null()

  ! allow user to explicitly set flux at cell interfaces for finite volume scheme
  procedure(set_flux), pointer      :: usr_set_flux => null()

  ! initialize vector potential on cell edges for magnetic field
  procedure(init_vector_potential), pointer :: usr_init_vector_potential => null()

  abstract interface

<<<<<<< HEAD
    subroutine p_no_args()
    end subroutine p_no_args

    !> Initialize one grid
    subroutine init_one_grid(ixI^L,ixO^L,w,x)
      use mod_global_parameters
      integer, intent(in)             :: ixI^L, ixO^L
      double precision, intent(in)    :: x(ixI^S,1:ndim)
      double precision, intent(inout) :: w(ixI^S,1:nw)
    end subroutine init_one_grid

    !> special boundary types, user defined user must assign conservative
    !> variables in bounderies
    subroutine special_bc(qt,ixI^L,ixO^L,iB,w,x)
      use mod_global_parameters
      integer, intent(in)             :: ixI^L, ixO^L, iB
      double precision, intent(in)    :: qt, x(ixI^S,1:ndim)
      double precision, intent(inout) :: w(ixI^S,1:nw)
    end subroutine special_bc

    !> internal boundary, user defined
    !
    !> This subroutine can be used to artificially overwrite ALL conservative
    !> variables in a user-selected region of the mesh, and thereby act as
    !> an internal boundary region. It is called just before external (ghost cell)
    !> boundary regions will be set by the BC selection. Here, you could e.g.
    !> want to introduce an extra variable (nwextra, to be distinguished from nwaux)
    !> which can be used to identify the internal boundary region location.
    !> Its effect should always be local as it acts on the mesh.
    subroutine internal_bc(level,qt,ixI^L,ixO^L,w,x)
      use mod_global_parameters
      integer, intent(in)             :: ixI^L,ixO^L,level
      double precision, intent(in)    :: qt
      double precision, intent(inout) :: w(ixI^S,1:nw)
      double precision, intent(in)    :: x(ixI^S,1:ndim)
    end subroutine internal_bc

    !> this subroutine is ONLY to be used for computing auxiliary variables
    !> which happen to be non-local (like div v), and are in no way used for
    !> flux computations. As auxiliaries, they are also not advanced
    subroutine process_grid(igrid,level,ixI^L,ixO^L,qt,w,x)
      use mod_global_parameters
      integer, intent(in)             :: igrid,level,ixI^L,ixO^L
      double precision, intent(in)    :: qt,x(ixI^S,1:ndim)
      double precision, intent(inout) :: w(ixI^S,1:nw)
    end subroutine process_grid

    !> If defined, this routine is called before writing output, and it can
    !> set/modify the variables in the w array.
    subroutine sub_modify_io(ixI^L,ixO^L,qt,w,x)
      use mod_global_parameters
      integer, intent(in)             :: ixI^L,ixO^L
      double precision, intent(in)    :: qt,x(ixI^S,1:ndim)
      double precision, intent(inout) :: w(ixI^S,1:nw)
    end subroutine sub_modify_io

    !> This subroutine is called at the beginning of each time step
    !> by each processor. No communication is specified, so the user
    !> has to implement MPI routines if information has to be shared
    subroutine process_global(iit,qt)
      use mod_global_parameters
      integer, intent(in)          :: iit
      double precision, intent(in) :: qt
    end subroutine process_global

    !> for processing after the advance (PIC-MHD, e.g.)
    subroutine process_adv_grid(igrid,level,ixI^L,ixO^L,qt,w,x)
      use mod_global_parameters
      integer, intent(in)             :: igrid,level,ixI^L,ixO^L
      double precision, intent(in)    :: qt,x(ixI^S,1:ndim)
      double precision, intent(inout) :: w(ixI^S,1:nw)
    end subroutine process_adv_grid

    !> for processing after the advance (PIC-MHD, e.g.)
    subroutine process_adv_global(iit,qt)
      use mod_global_parameters
      integer, intent(in)          :: iit
      double precision, intent(in) :: qt
    end subroutine process_adv_global

    !> this subroutine can be used in convert, to add auxiliary variables to the
    !> converted output file, for further analysis using tecplot, paraview, ....
    !> these auxiliary values need to be stored in the nw+1:nw+nwauxio slots
    !
    !> the array normconv can be filled in the (nw+1:nw+nwauxio) range with
    !> corresponding normalization values (default value 1)
    subroutine aux_output(ixI^L,ixO^L,w,x,normconv)
      use mod_global_parameters
      integer, intent(in)          :: ixI^L,ixO^L
      double precision, intent(in) :: x(ixI^S,1:ndim)
      double precision             :: w(ixI^S,nw+nwauxio)
      double precision             :: normconv(0:nw+nwauxio)
    end subroutine aux_output

    !> Add names for the auxiliary variables
    subroutine add_aux_names(varnames)
      use mod_global_parameters
      character(len=*) :: varnames
    end subroutine add_aux_names

    !> Calculate w(iw)=w(iw)+qdt*SOURCE[wCT,qtC,x] within ixO for all indices
    !> iw=iwmin...iwmax.  wCT is at time qCT
    subroutine source(qdt,ixI^L,ixO^L,iw^LIM,qtC,wCT,qt,w,x)
      use mod_global_parameters
      integer, intent(in)             :: ixI^L, ixO^L, iw^LIM
      double precision, intent(in)    :: qdt, qtC, qt
      double precision, intent(in)    :: wCT(ixI^S,1:nw), x(ixI^S,1:ndim)
      double precision, intent(inout) :: w(ixI^S,1:nw)
    end subroutine source

    !> Limit "dt" further if necessary, e.g. due to the special source terms.
    !> The getdt_courant (CFL condition) and the getdt subroutine in the AMRVACPHYS
    !> module have already been called.
    subroutine get_dt(w,ixI^L,ixO^L,dtnew,dx^D,x)
      use mod_global_parameters
      integer, intent(in)             :: ixI^L, ixO^L
      double precision, intent(in)    :: dx^D, x(ixI^S,1:ndim)
      double precision, intent(in)    :: w(ixI^S,1:nw)
      double precision, intent(inout) :: dtnew
    end subroutine get_dt

    !> Calculate gravitational acceleration in each dimension
    subroutine phys_gravity(ixI^L,ixO^L,wCT,x,gravity_field)
      use mod_global_parameters
      integer, intent(in)             :: ixI^L, ixO^L
      double precision, intent(in)    :: x(ixI^S,1:ndim)
      double precision, intent(in)    :: wCT(ixI^S,1:nw)
      double precision, intent(out)   :: gravity_field(ixI^S,ndim)
    end subroutine phys_gravity

    !>Calculation anormal viscosity depending on space
    subroutine phys_visco(ixI^L,ixO^L,x,w,mu)
      use mod_global_parameters
      integer, intent(in)             :: ixI^L, ixO^L
      double precision, intent(in)    :: x(ixI^S,1:ndim)
      double precision, intent(in)    :: w(ixI^S,1:nw)
      double precision, intent(out)   :: mu(ixI^S)
    end subroutine phys_visco

    !> Set the "eta" array for resistive MHD based on w or the
    !> "current" variable which has components between idirmin and 3.
    subroutine special_resistivity(w,ixI^L,ixO^L,idirmin,x,current,eta)
      use mod_global_parameters
      integer, intent(in)          :: ixI^L, ixO^L, idirmin
      double precision, intent(in) :: w(ixI^S,nw), x(ixI^S,1:ndim)
      double precision             :: current(ixI^S,7-2*ndir:3), eta(ixI^S)
    end subroutine special_resistivity

    !> Enforce additional refinement or coarsening
    !> One can use the coordinate info in x and/or time qt=t_n and w(t_n) values w.
    !> you must set consistent values for integers refine/coarsen:
    !> refine = -1 enforce to not refine
    !> refine =  0 doesn't enforce anything
    !> refine =  1 enforce refinement
    !> coarsen = -1 enforce to not coarsen
    !> coarsen =  0 doesn't enforce anything
    !> coarsen =  1 enforce coarsen
    !> e.g. refine for negative first coordinate x < 0 as
    !> if (any(x(ix^S,1) < zero)) refine=1
    subroutine refine_grid(igrid,level,ixI^L,ixO^L,qt,w,x,refine,coarsen)
      use mod_global_parameters
      integer, intent(in)          :: igrid, level, ixI^L, ixO^L
      double precision, intent(in) :: qt, w(ixI^S,1:nw), x(ixI^S,1:ndim)
      integer, intent(inout)       :: refine, coarsen
    end subroutine refine_grid

    !> this is the place to compute a local auxiliary variable to be used
    !> as refinement criterion for the Lohner error estimator only
    !>  -->it is then requiring and iflag>nw
    !> note that ixO=ixI=ixG, hence the term local (gradients need special attention!)
    subroutine var_for_errest(ixI^L,ixO^L,iflag,w,x,var)
      use mod_global_parameters
      integer, intent(in)           :: ixI^L,ixO^L,iflag
      double precision, intent(in)  :: w(ixI^S,1:nw), x(ixI^S,1:ndim)
      double precision, intent(out) :: var(ixI^S)
    end subroutine var_for_errest

    !> Here one can add a steady (time-independent) potential background field
    subroutine set_B0(ixI^L,ixO^L,x,wB0)
      use mod_global_parameters
      integer, intent(in)             :: ixI^L,ixO^L
      double precision, intent(in)    :: x(ixI^S,1:ndim)
      double precision, intent(inout) :: wB0(ixI^S,1:ndir)
    end subroutine set_B0

    !> Here one can add a time-independent background current density
    subroutine set_J0(ixI^L,ixO^L,x,wJ0)
      use mod_global_parameters
      integer, intent(in)             :: ixI^L,ixO^L
      double precision, intent(in)    :: x(ixI^S,1:ndim)
      double precision, intent(inout) :: wJ0(ixI^S,7-2*ndir:ndir)
    end subroutine set_J0

    !> regenerate w and eqpartf arrays to output into *tf.dat
    subroutine transform_w(ixI^L,ixO^L,nw_in,w_in,x,w_out)
      use mod_global_parameters
      integer, intent(in)           :: ixI^L, ixO^L, nw_in
      double precision, intent(in)  :: w_in(ixI^S,1:nw_in)
      double precision, intent(in)  :: x(ixI^S, 1:ndim)
      double precision, intent(out) :: w_out(ixI^S,1:nw)
    end subroutine transform_w

    !> use different threshold in special regions for AMR to
    !> reduce/increase resolution there where nothing/something interesting happens.
    subroutine a_refine_threshold(wlocal,xlocal,threshold,qt)
      use mod_global_parameters
      double precision, intent(in)    :: wlocal(1:nw),xlocal(1:ndim),qt
      double precision, intent(inout) :: threshold
    end subroutine a_refine_threshold

    !> Allow user to use their own data-postprocessing procedures
    subroutine special_convert(qunitconvert)
      use mod_global_parameters
      integer, intent(in) :: qunitconvert
      character(len=20)   :: userconvert_type
    end subroutine special_convert

    !> flag=-1 : Treat all cells active, omit deactivation (onentry, default)
    !> flag=0  : Treat as normal domain
    !> flag=1  : Treat as passive, but reduce by safety belt
    !> flag=2  : Always treat as passive
    subroutine flag_grid(qt,ixI^L,ixO^L,w,x,flag)
      use mod_global_parameters
      integer, intent(in)             :: ixI^L, ixO^L
      integer, intent(inout)          :: flag
      double precision, intent(in)    :: qt
      double precision, intent(inout) :: w(ixI^S,1:nw)
      double precision, intent(in)    :: x(ixI^S,1:ndim)
    end subroutine flag_grid

    !> Update payload of particles
    subroutine update_payload(igrid,w,wold,xgrid,xpart,payload,npayload,particle_time)
      use mod_global_parameters
      integer, intent(in)           :: igrid,npayload
      double precision, intent(in)  :: w(ixG^T,1:nw),wold(ixG^T,1:nw)
      double precision, intent(in)  :: xgrid(ixG^T,1:ndim),xpart(1:ndir),particle_time
      double precision, intent(out) :: payload(npayload)
    end subroutine update_payload

    subroutine create_particles(n_particles, x, v, q, m, follow)
      integer, intent(in)           :: n_particles
      double precision, intent(out) :: x(3, n_particles)
      double precision, intent(out) :: v(3, n_particles)
      double precision, intent(out) :: q(n_particles)
      double precision, intent(out) :: m(n_particles)
      logical, intent(out)          :: follow(n_particles)
    end subroutine create_particles

    subroutine particle_fields(w, x, E, B)
      use mod_global_parameters
      double precision, intent(in)  :: w(ixG^T,1:nw)
      double precision, intent(in)  :: x(ixG^T,1:ndim)
      double precision, intent(out) :: E(ixG^T, ndir)
      double precision, intent(out) :: B(ixG^T, ndir)
    end subroutine particle_fields

    subroutine particle_analytic(ix, x, tloc, vec)
      use mod_global_parameters
      integer, intent(in)           :: ix(ndir) !< Indices in gridvars
      double precision, intent(in)  :: x(ndir)
      double precision, intent(in)  :: tloc
      double precision, intent(out) :: vec(ndir)
    end subroutine particle_analytic

    subroutine after_refine(n_coarsen, n_refine)
      integer, intent(in) :: n_coarsen
      integer, intent(in) :: n_refine
    end subroutine after_refine

    !> allow user to explicitly set flux at cell interfaces for finite volume scheme
    subroutine set_flux(ixI^L,ixC^L,idim,fC)
      use mod_global_parameters
      integer, intent(in)          :: ixI^L, ixC^L, idim
      ! face-center flux
      double precision,intent(inout) :: fC(ixI^S,1:nwflux,1:ndim)
      ! For example, to set flux at bottom boundary in a 3D box for induction equation
      ! vobs and bobs are interpolated data from original observational data for data-driven application
      !integer :: idir
      !if(idim==3) then
      !  if(block%is_physical_boundary(idim*2-1)) then
      !    do idir=1,ndir
      !       fC(ixCmin3^%3ixC^S,mag(idir),idim)=vobs(ixCmin3+1^%3ixC^S,idim)*bobs(ixCmin3+1^%3ixC^S,idir)-vobs(ixCmin3+1^%3ixC^S,idir)*bobs(ixCmin3+1^%3ixC^S,idim)
      !    end do
      !  end if
      !end if
    end subroutine set_flux

    !> initialize vector potential on cell edges for magnetic field
    subroutine init_vector_potential(ixI^L, ixC^L, xC, A, idir)
      use mod_global_parameters

      integer, intent(in)                :: ixI^L, ixC^L, idir
      double precision, intent(in)       :: xC(ixI^S,1:ndim)
      double precision, intent(out)      :: A(ixI^S)

    end subroutine init_vector_potential
=======
     subroutine p_no_args()
     end subroutine p_no_args

     !> Initialize one grid
     subroutine init_one_grid(ixI^L,ixO^L,w,x)
       use mod_global_parameters
       integer, intent(in)             :: ixI^L, ixO^L
       double precision, intent(in)    :: x(ixI^S,1:ndim)
       double precision, intent(inout) :: w(ixI^S,1:nw)
     end subroutine init_one_grid

     !> special boundary types, users must assign conservative
     !> variables in boundaries
     subroutine special_bc(qt,ixI^L,ixO^L,iB,w,x)
       use mod_global_parameters
       !> Shape of input arrays
       integer, intent(in)             :: ixI^L
       !> Region where boundary values have to be set
       integer, intent(in)             :: ixO^L
       !> Integer indicating direction of boundary
       integer, intent(in)             :: iB
       double precision, intent(in)    :: qt, x(ixI^S,1:ndim)
       double precision, intent(inout) :: w(ixI^S,1:nw)
     end subroutine special_bc

     !> internal boundary, user defined
     !
     !> This subroutine can be used to artificially overwrite ALL conservative
     !> variables in a user-selected region of the mesh, and thereby act as
     !> an internal boundary region. It is called just before external (ghost cell)
     !> boundary regions will be set by the BC selection. Here, you could e.g.
     !> want to introduce an extra variable (nwextra, to be distinguished from nwaux)
     !> which can be used to identify the internal boundary region location.
     !> Its effect should always be local as it acts on the mesh.
     subroutine internal_bc(level,qt,ixI^L,ixO^L,w,x)
       use mod_global_parameters
       integer, intent(in)             :: ixI^L,ixO^L,level
       double precision, intent(in)    :: qt
       double precision, intent(inout) :: w(ixI^S,1:nw)
       double precision, intent(in)    :: x(ixI^S,1:ndim)
     end subroutine internal_bc

     !> this subroutine is ONLY to be used for computing auxiliary variables
     !> which happen to be non-local (like div v), and are in no way used for
     !> flux computations. As auxiliaries, they are also not advanced
     subroutine process_grid(igrid,level,ixI^L,ixO^L,qt,w,x)
       use mod_global_parameters
       integer, intent(in)             :: igrid,level,ixI^L,ixO^L
       double precision, intent(in)    :: qt,x(ixI^S,1:ndim)
       double precision, intent(inout) :: w(ixI^S,1:nw)
     end subroutine process_grid

     !> If defined, this routine is called before writing output, and it can
     !> set/modify the variables in the w array.
     subroutine sub_modify_io(ixI^L,ixO^L,qt,w,x)
       use mod_global_parameters
       integer, intent(in)             :: ixI^L,ixO^L
       double precision, intent(in)    :: qt,x(ixI^S,1:ndim)
       double precision, intent(inout) :: w(ixI^S,1:nw)
     end subroutine sub_modify_io

     !> This subroutine is called at the beginning of each time step
     !> by each processor. No communication is specified, so the user
     !> has to implement MPI routines if information has to be shared
     subroutine process_global(iit,qt)
       use mod_global_parameters
       integer, intent(in)          :: iit
       double precision, intent(in) :: qt
     end subroutine process_global

     !> for processing after the advance (PIC-MHD, e.g.)
     subroutine process_adv_grid(igrid,level,ixI^L,ixO^L,qt,w,x)
       use mod_global_parameters
       integer, intent(in)             :: igrid,level,ixI^L,ixO^L
       double precision, intent(in)    :: qt,x(ixI^S,1:ndim)
       double precision, intent(inout) :: w(ixI^S,1:nw)
     end subroutine process_adv_grid

     !> for processing after the advance (PIC-MHD, e.g.)
     subroutine process_adv_global(iit,qt)
       use mod_global_parameters
       integer, intent(in)          :: iit
       double precision, intent(in) :: qt
     end subroutine process_adv_global

     !> this subroutine can be used in convert, to add auxiliary variables to the
     !> converted output file, for further analysis using tecplot, paraview, ....
     !> these auxiliary values need to be stored in the nw+1:nw+nwauxio slots
     !
     !> the array normconv can be filled in the (nw+1:nw+nwauxio) range with
     !> corresponding normalization values (default value 1)
     subroutine aux_output(ixI^L,ixO^L,w,x,normconv)
       use mod_global_parameters
       integer, intent(in)          :: ixI^L,ixO^L
       double precision, intent(in) :: x(ixI^S,1:ndim)
       double precision             :: w(ixI^S,nw+nwauxio)
       double precision             :: normconv(0:nw+nwauxio)
     end subroutine aux_output

     !> Add names for the auxiliary variables
     subroutine add_aux_names(varnames)
       use mod_global_parameters
       character(len=*) :: varnames
     end subroutine add_aux_names

     !> Calculate w(iw)=w(iw)+qdt*SOURCE[wCT,qtC,x] within ixO for all indices
     !> iw=iwmin...iwmax.  wCT is at time qCT
     subroutine source(qdt,ixI^L,ixO^L,iw^LIM,qtC,wCT,qt,w,x)
       use mod_global_parameters
       integer, intent(in)             :: ixI^L, ixO^L, iw^LIM
       double precision, intent(in)    :: qdt, qtC, qt
       double precision, intent(in)    :: wCT(ixI^S,1:nw), x(ixI^S,1:ndim)
       double precision, intent(inout) :: w(ixI^S,1:nw)
     end subroutine source

     !> Limit "dt" further if necessary, e.g. due to the special source terms.
     !> The getdt_courant (CFL condition) and the getdt subroutine in the AMRVACPHYS
     !> module have already been called.
     subroutine get_dt(w,ixI^L,ixO^L,dtnew,dx^D,x)
       use mod_global_parameters
       integer, intent(in)             :: ixI^L, ixO^L
       double precision, intent(in)    :: dx^D, x(ixI^S,1:ndim)
       double precision, intent(in)    :: w(ixI^S,1:nw)
       double precision, intent(inout) :: dtnew
     end subroutine get_dt

     !> Calculate gravitational acceleration in each dimension
     subroutine phys_gravity(ixI^L,ixO^L,wCT,x,gravity_field)
       use mod_global_parameters
       integer, intent(in)             :: ixI^L, ixO^L
       double precision, intent(in)    :: x(ixI^S,1:ndim)
       double precision, intent(in)    :: wCT(ixI^S,1:nw)
       double precision, intent(out)   :: gravity_field(ixI^S,ndim)
     end subroutine phys_gravity

     !>Calculation anormal viscosity depending on space
     subroutine phys_visco(ixI^L,ixO^L,x,w,mu)
       use mod_global_parameters
       integer, intent(in)             :: ixI^L, ixO^L
       double precision, intent(in)    :: x(ixI^S,1:ndim)
       double precision, intent(in)    :: w(ixI^S,1:nw)
       double precision, intent(out)   :: mu(ixI^S)
     end subroutine phys_visco

     !> Set the "eta" array for resistive MHD based on w or the
     !> "current" variable which has components between idirmin and 3.
     subroutine special_resistivity(w,ixI^L,ixO^L,idirmin,x,current,eta)
       use mod_global_parameters
       integer, intent(in)          :: ixI^L, ixO^L, idirmin
       double precision, intent(in) :: w(ixI^S,nw), x(ixI^S,1:ndim)
       double precision             :: current(ixI^S,7-2*ndir:3), eta(ixI^S)
     end subroutine special_resistivity

     !> Enforce additional refinement or coarsening
     !> One can use the coordinate info in x and/or time qt=t_n and w(t_n) values w.
     !> you must set consistent values for integers refine/coarsen:
     !> refine = -1 enforce to not refine
     !> refine =  0 doesn't enforce anything
     !> refine =  1 enforce refinement
     !> coarsen = -1 enforce to not coarsen
     !> coarsen =  0 doesn't enforce anything
     !> coarsen =  1 enforce coarsen
     !> e.g. refine for negative first coordinate x < 0 as
     !> if (any(x(ix^S,1) < zero)) refine=1
     subroutine refine_grid(igrid,level,ixI^L,ixO^L,qt,w,x,refine,coarsen)
       use mod_global_parameters
       integer, intent(in)          :: igrid, level, ixI^L, ixO^L
       double precision, intent(in) :: qt, w(ixI^S,1:nw), x(ixI^S,1:ndim)
       integer, intent(inout)       :: refine, coarsen
     end subroutine refine_grid

     !> this is the place to compute a local auxiliary variable to be used
     !> as refinement criterion for the Lohner error estimator only
     !>  -->it is then requiring and iflag>nw
     !> note that ixO=ixI=ixG, hence the term local (gradients need special attention!)
     subroutine var_for_errest(ixI^L,ixO^L,iflag,w,x,var)
       use mod_global_parameters
       integer, intent(in)           :: ixI^L,ixO^L,iflag
       double precision, intent(in)  :: w(ixI^S,1:nw), x(ixI^S,1:ndim)
       double precision, intent(out) :: var(ixI^S)
     end subroutine var_for_errest

     !> Here one can add a steady (time-independent) potential background field
     subroutine set_B0(ixI^L,ixO^L,x,wB0)
       use mod_global_parameters
       integer, intent(in)             :: ixI^L,ixO^L
       double precision, intent(in)    :: x(ixI^S,1:ndim)
       double precision, intent(inout) :: wB0(ixI^S,1:ndir)
     end subroutine set_B0

     !> Here one can add a time-independent background current density
     subroutine set_J0(ixI^L,ixO^L,x,wJ0)
       use mod_global_parameters
       integer, intent(in)             :: ixI^L,ixO^L
       double precision, intent(in)    :: x(ixI^S,1:ndim)
       double precision, intent(inout) :: wJ0(ixI^S,7-2*ndir:ndir)
     end subroutine set_J0

     !> regenerate w and eqpartf arrays to output into *tf.dat
     subroutine transform_w(ixI^L,ixO^L,nw_in,w_in,x,w_out)
       use mod_global_parameters
       integer, intent(in)           :: ixI^L, ixO^L, nw_in
       double precision, intent(in)  :: w_in(ixI^S,1:nw_in)
       double precision, intent(in)  :: x(ixI^S, 1:ndim)
       double precision, intent(out) :: w_out(ixI^S,1:nw)
     end subroutine transform_w

     !> use different threshold in special regions for AMR to
     !> reduce/increase resolution there where nothing/something interesting happens.
     subroutine a_refine_threshold(wlocal,xlocal,threshold,qt)
       use mod_global_parameters
       double precision, intent(in)    :: wlocal(1:nw),xlocal(1:ndim),qt
       double precision, intent(inout) :: threshold
     end subroutine a_refine_threshold

     !> Allow user to use their own data-postprocessing procedures
     subroutine special_convert(qunitconvert)
       use mod_global_parameters
       integer, intent(in) :: qunitconvert
       character(len=20)   :: userconvert_type
     end subroutine special_convert

     !> flag=-1 : Treat all cells active, omit deactivation (onentry, default)
     !> flag=0  : Treat as normal domain
     !> flag=1  : Treat as passive, but reduce by safety belt
     !> flag=2  : Always treat as passive
     subroutine flag_grid(qt,ixI^L,ixO^L,w,x,flag)
       use mod_global_parameters
       integer, intent(in)             :: ixI^L, ixO^L
       integer, intent(inout)          :: flag
       double precision, intent(in)    :: qt
       double precision, intent(inout) :: w(ixI^S,1:nw)
       double precision, intent(in)    :: x(ixI^S,1:ndim)
     end subroutine flag_grid

     !> Update payload of particles
     subroutine update_payload(igrid,w,wold,xgrid,xpart,payload,npayload,particle_time)
       use mod_global_parameters
       integer, intent(in)           :: igrid,npayload
       double precision, intent(in)  :: w(ixG^T,1:nw),wold(ixG^T,1:nw)
       double precision, intent(in)  :: xgrid(ixG^T,1:ndim),xpart(1:ndir),particle_time
       double precision, intent(out) :: payload(npayload)
     end subroutine update_payload

     subroutine create_particles(n_particles, x, v, q, m, follow)
       integer, intent(in)           :: n_particles
       double precision, intent(out) :: x(3, n_particles)
       double precision, intent(out) :: v(3, n_particles)
       double precision, intent(out) :: q(n_particles)
       double precision, intent(out) :: m(n_particles)
       logical, intent(out)          :: follow(n_particles)
     end subroutine create_particles

     subroutine particle_fields(w, x, E, B)
       use mod_global_parameters
       double precision, intent(in)  :: w(ixG^T,1:nw)
       double precision, intent(in)  :: x(ixG^T,1:ndim)
       double precision, intent(out) :: E(ixG^T, ndir)
       double precision, intent(out) :: B(ixG^T, ndir)
     end subroutine particle_fields

     subroutine particle_analytic(ix, x, tloc, vec)
       use mod_global_parameters
       integer, intent(in)           :: ix(ndir) !< Indices in gridvars
       double precision, intent(in)  :: x(ndir)
       double precision, intent(in)  :: tloc
       double precision, intent(out) :: vec(ndir)
     end subroutine particle_analytic

     subroutine after_refine(n_coarsen, n_refine)
       integer, intent(in) :: n_coarsen
       integer, intent(in) :: n_refine
     end subroutine after_refine

     !> allow user to explicitly set flux at cell interfaces for finite volume scheme
     subroutine set_flux(ixI^L,ixC^L,idim,fC)
       use mod_global_parameters
       integer, intent(in)          :: ixI^L, ixC^L, idim
       ! face-center flux
       double precision,intent(inout) :: fC(ixI^S,1:nwflux,1:ndim)
       ! For example, to set flux at bottom boundary in a 3D box for induction equation
       ! vobs and bobs are interpolated data from original observational data for data-driven application
       !integer :: idir
       !if(idim==3) then
       !  if(block%is_physical_boundary(idim*2-1)) then
       !    do idir=1,ndir
       !       fC(ixCmin3^%3ixC^S,mag(idir),idim)=vobs(ixCmin3+1^%3ixC^S,idim)*bobs(ixCmin3+1^%3ixC^S,idir)-vobs(ixCmin3+1^%3ixC^S,idir)*bobs(ixCmin3+1^%3ixC^S,idim)
       !    end do
       !  end if
       !end if
     end subroutine set_flux
>>>>>>> 6438551c

  end interface

end module mod_usr_methods<|MERGE_RESOLUTION|>--- conflicted
+++ resolved
@@ -72,7 +72,6 @@
 
   abstract interface
 
-<<<<<<< HEAD
     subroutine p_no_args()
     end subroutine p_no_args
 
@@ -84,17 +83,21 @@
       double precision, intent(inout) :: w(ixI^S,1:nw)
     end subroutine init_one_grid
 
-    !> special boundary types, user defined user must assign conservative
-    !> variables in bounderies
-    subroutine special_bc(qt,ixI^L,ixO^L,iB,w,x)
-      use mod_global_parameters
-      integer, intent(in)             :: ixI^L, ixO^L, iB
-      double precision, intent(in)    :: qt, x(ixI^S,1:ndim)
-      double precision, intent(inout) :: w(ixI^S,1:nw)
-    end subroutine special_bc
+     !> special boundary types, users must assign conservative
+     !> variables in boundaries
+     subroutine special_bc(qt,ixI^L,ixO^L,iB,w,x)
+       use mod_global_parameters
+       !> Shape of input arrays
+       integer, intent(in)             :: ixI^L
+       !> Region where boundary values have to be set
+       integer, intent(in)             :: ixO^L
+       !> Integer indicating direction of boundary
+       integer, intent(in)             :: iB
+       double precision, intent(in)    :: qt, x(ixI^S,1:ndim)
+       double precision, intent(inout) :: w(ixI^S,1:nw)
+     end subroutine special_bc
 
     !> internal boundary, user defined
-    !
     !> This subroutine can be used to artificially overwrite ALL conservative
     !> variables in a user-selected region of the mesh, and thereby act as
     !> an internal boundary region. It is called just before external (ghost cell)
@@ -369,299 +372,6 @@
       double precision, intent(out)      :: A(ixI^S)
 
     end subroutine init_vector_potential
-=======
-     subroutine p_no_args()
-     end subroutine p_no_args
-
-     !> Initialize one grid
-     subroutine init_one_grid(ixI^L,ixO^L,w,x)
-       use mod_global_parameters
-       integer, intent(in)             :: ixI^L, ixO^L
-       double precision, intent(in)    :: x(ixI^S,1:ndim)
-       double precision, intent(inout) :: w(ixI^S,1:nw)
-     end subroutine init_one_grid
-
-     !> special boundary types, users must assign conservative
-     !> variables in boundaries
-     subroutine special_bc(qt,ixI^L,ixO^L,iB,w,x)
-       use mod_global_parameters
-       !> Shape of input arrays
-       integer, intent(in)             :: ixI^L
-       !> Region where boundary values have to be set
-       integer, intent(in)             :: ixO^L
-       !> Integer indicating direction of boundary
-       integer, intent(in)             :: iB
-       double precision, intent(in)    :: qt, x(ixI^S,1:ndim)
-       double precision, intent(inout) :: w(ixI^S,1:nw)
-     end subroutine special_bc
-
-     !> internal boundary, user defined
-     !
-     !> This subroutine can be used to artificially overwrite ALL conservative
-     !> variables in a user-selected region of the mesh, and thereby act as
-     !> an internal boundary region. It is called just before external (ghost cell)
-     !> boundary regions will be set by the BC selection. Here, you could e.g.
-     !> want to introduce an extra variable (nwextra, to be distinguished from nwaux)
-     !> which can be used to identify the internal boundary region location.
-     !> Its effect should always be local as it acts on the mesh.
-     subroutine internal_bc(level,qt,ixI^L,ixO^L,w,x)
-       use mod_global_parameters
-       integer, intent(in)             :: ixI^L,ixO^L,level
-       double precision, intent(in)    :: qt
-       double precision, intent(inout) :: w(ixI^S,1:nw)
-       double precision, intent(in)    :: x(ixI^S,1:ndim)
-     end subroutine internal_bc
-
-     !> this subroutine is ONLY to be used for computing auxiliary variables
-     !> which happen to be non-local (like div v), and are in no way used for
-     !> flux computations. As auxiliaries, they are also not advanced
-     subroutine process_grid(igrid,level,ixI^L,ixO^L,qt,w,x)
-       use mod_global_parameters
-       integer, intent(in)             :: igrid,level,ixI^L,ixO^L
-       double precision, intent(in)    :: qt,x(ixI^S,1:ndim)
-       double precision, intent(inout) :: w(ixI^S,1:nw)
-     end subroutine process_grid
-
-     !> If defined, this routine is called before writing output, and it can
-     !> set/modify the variables in the w array.
-     subroutine sub_modify_io(ixI^L,ixO^L,qt,w,x)
-       use mod_global_parameters
-       integer, intent(in)             :: ixI^L,ixO^L
-       double precision, intent(in)    :: qt,x(ixI^S,1:ndim)
-       double precision, intent(inout) :: w(ixI^S,1:nw)
-     end subroutine sub_modify_io
-
-     !> This subroutine is called at the beginning of each time step
-     !> by each processor. No communication is specified, so the user
-     !> has to implement MPI routines if information has to be shared
-     subroutine process_global(iit,qt)
-       use mod_global_parameters
-       integer, intent(in)          :: iit
-       double precision, intent(in) :: qt
-     end subroutine process_global
-
-     !> for processing after the advance (PIC-MHD, e.g.)
-     subroutine process_adv_grid(igrid,level,ixI^L,ixO^L,qt,w,x)
-       use mod_global_parameters
-       integer, intent(in)             :: igrid,level,ixI^L,ixO^L
-       double precision, intent(in)    :: qt,x(ixI^S,1:ndim)
-       double precision, intent(inout) :: w(ixI^S,1:nw)
-     end subroutine process_adv_grid
-
-     !> for processing after the advance (PIC-MHD, e.g.)
-     subroutine process_adv_global(iit,qt)
-       use mod_global_parameters
-       integer, intent(in)          :: iit
-       double precision, intent(in) :: qt
-     end subroutine process_adv_global
-
-     !> this subroutine can be used in convert, to add auxiliary variables to the
-     !> converted output file, for further analysis using tecplot, paraview, ....
-     !> these auxiliary values need to be stored in the nw+1:nw+nwauxio slots
-     !
-     !> the array normconv can be filled in the (nw+1:nw+nwauxio) range with
-     !> corresponding normalization values (default value 1)
-     subroutine aux_output(ixI^L,ixO^L,w,x,normconv)
-       use mod_global_parameters
-       integer, intent(in)          :: ixI^L,ixO^L
-       double precision, intent(in) :: x(ixI^S,1:ndim)
-       double precision             :: w(ixI^S,nw+nwauxio)
-       double precision             :: normconv(0:nw+nwauxio)
-     end subroutine aux_output
-
-     !> Add names for the auxiliary variables
-     subroutine add_aux_names(varnames)
-       use mod_global_parameters
-       character(len=*) :: varnames
-     end subroutine add_aux_names
-
-     !> Calculate w(iw)=w(iw)+qdt*SOURCE[wCT,qtC,x] within ixO for all indices
-     !> iw=iwmin...iwmax.  wCT is at time qCT
-     subroutine source(qdt,ixI^L,ixO^L,iw^LIM,qtC,wCT,qt,w,x)
-       use mod_global_parameters
-       integer, intent(in)             :: ixI^L, ixO^L, iw^LIM
-       double precision, intent(in)    :: qdt, qtC, qt
-       double precision, intent(in)    :: wCT(ixI^S,1:nw), x(ixI^S,1:ndim)
-       double precision, intent(inout) :: w(ixI^S,1:nw)
-     end subroutine source
-
-     !> Limit "dt" further if necessary, e.g. due to the special source terms.
-     !> The getdt_courant (CFL condition) and the getdt subroutine in the AMRVACPHYS
-     !> module have already been called.
-     subroutine get_dt(w,ixI^L,ixO^L,dtnew,dx^D,x)
-       use mod_global_parameters
-       integer, intent(in)             :: ixI^L, ixO^L
-       double precision, intent(in)    :: dx^D, x(ixI^S,1:ndim)
-       double precision, intent(in)    :: w(ixI^S,1:nw)
-       double precision, intent(inout) :: dtnew
-     end subroutine get_dt
-
-     !> Calculate gravitational acceleration in each dimension
-     subroutine phys_gravity(ixI^L,ixO^L,wCT,x,gravity_field)
-       use mod_global_parameters
-       integer, intent(in)             :: ixI^L, ixO^L
-       double precision, intent(in)    :: x(ixI^S,1:ndim)
-       double precision, intent(in)    :: wCT(ixI^S,1:nw)
-       double precision, intent(out)   :: gravity_field(ixI^S,ndim)
-     end subroutine phys_gravity
-
-     !>Calculation anormal viscosity depending on space
-     subroutine phys_visco(ixI^L,ixO^L,x,w,mu)
-       use mod_global_parameters
-       integer, intent(in)             :: ixI^L, ixO^L
-       double precision, intent(in)    :: x(ixI^S,1:ndim)
-       double precision, intent(in)    :: w(ixI^S,1:nw)
-       double precision, intent(out)   :: mu(ixI^S)
-     end subroutine phys_visco
-
-     !> Set the "eta" array for resistive MHD based on w or the
-     !> "current" variable which has components between idirmin and 3.
-     subroutine special_resistivity(w,ixI^L,ixO^L,idirmin,x,current,eta)
-       use mod_global_parameters
-       integer, intent(in)          :: ixI^L, ixO^L, idirmin
-       double precision, intent(in) :: w(ixI^S,nw), x(ixI^S,1:ndim)
-       double precision             :: current(ixI^S,7-2*ndir:3), eta(ixI^S)
-     end subroutine special_resistivity
-
-     !> Enforce additional refinement or coarsening
-     !> One can use the coordinate info in x and/or time qt=t_n and w(t_n) values w.
-     !> you must set consistent values for integers refine/coarsen:
-     !> refine = -1 enforce to not refine
-     !> refine =  0 doesn't enforce anything
-     !> refine =  1 enforce refinement
-     !> coarsen = -1 enforce to not coarsen
-     !> coarsen =  0 doesn't enforce anything
-     !> coarsen =  1 enforce coarsen
-     !> e.g. refine for negative first coordinate x < 0 as
-     !> if (any(x(ix^S,1) < zero)) refine=1
-     subroutine refine_grid(igrid,level,ixI^L,ixO^L,qt,w,x,refine,coarsen)
-       use mod_global_parameters
-       integer, intent(in)          :: igrid, level, ixI^L, ixO^L
-       double precision, intent(in) :: qt, w(ixI^S,1:nw), x(ixI^S,1:ndim)
-       integer, intent(inout)       :: refine, coarsen
-     end subroutine refine_grid
-
-     !> this is the place to compute a local auxiliary variable to be used
-     !> as refinement criterion for the Lohner error estimator only
-     !>  -->it is then requiring and iflag>nw
-     !> note that ixO=ixI=ixG, hence the term local (gradients need special attention!)
-     subroutine var_for_errest(ixI^L,ixO^L,iflag,w,x,var)
-       use mod_global_parameters
-       integer, intent(in)           :: ixI^L,ixO^L,iflag
-       double precision, intent(in)  :: w(ixI^S,1:nw), x(ixI^S,1:ndim)
-       double precision, intent(out) :: var(ixI^S)
-     end subroutine var_for_errest
-
-     !> Here one can add a steady (time-independent) potential background field
-     subroutine set_B0(ixI^L,ixO^L,x,wB0)
-       use mod_global_parameters
-       integer, intent(in)             :: ixI^L,ixO^L
-       double precision, intent(in)    :: x(ixI^S,1:ndim)
-       double precision, intent(inout) :: wB0(ixI^S,1:ndir)
-     end subroutine set_B0
-
-     !> Here one can add a time-independent background current density
-     subroutine set_J0(ixI^L,ixO^L,x,wJ0)
-       use mod_global_parameters
-       integer, intent(in)             :: ixI^L,ixO^L
-       double precision, intent(in)    :: x(ixI^S,1:ndim)
-       double precision, intent(inout) :: wJ0(ixI^S,7-2*ndir:ndir)
-     end subroutine set_J0
-
-     !> regenerate w and eqpartf arrays to output into *tf.dat
-     subroutine transform_w(ixI^L,ixO^L,nw_in,w_in,x,w_out)
-       use mod_global_parameters
-       integer, intent(in)           :: ixI^L, ixO^L, nw_in
-       double precision, intent(in)  :: w_in(ixI^S,1:nw_in)
-       double precision, intent(in)  :: x(ixI^S, 1:ndim)
-       double precision, intent(out) :: w_out(ixI^S,1:nw)
-     end subroutine transform_w
-
-     !> use different threshold in special regions for AMR to
-     !> reduce/increase resolution there where nothing/something interesting happens.
-     subroutine a_refine_threshold(wlocal,xlocal,threshold,qt)
-       use mod_global_parameters
-       double precision, intent(in)    :: wlocal(1:nw),xlocal(1:ndim),qt
-       double precision, intent(inout) :: threshold
-     end subroutine a_refine_threshold
-
-     !> Allow user to use their own data-postprocessing procedures
-     subroutine special_convert(qunitconvert)
-       use mod_global_parameters
-       integer, intent(in) :: qunitconvert
-       character(len=20)   :: userconvert_type
-     end subroutine special_convert
-
-     !> flag=-1 : Treat all cells active, omit deactivation (onentry, default)
-     !> flag=0  : Treat as normal domain
-     !> flag=1  : Treat as passive, but reduce by safety belt
-     !> flag=2  : Always treat as passive
-     subroutine flag_grid(qt,ixI^L,ixO^L,w,x,flag)
-       use mod_global_parameters
-       integer, intent(in)             :: ixI^L, ixO^L
-       integer, intent(inout)          :: flag
-       double precision, intent(in)    :: qt
-       double precision, intent(inout) :: w(ixI^S,1:nw)
-       double precision, intent(in)    :: x(ixI^S,1:ndim)
-     end subroutine flag_grid
-
-     !> Update payload of particles
-     subroutine update_payload(igrid,w,wold,xgrid,xpart,payload,npayload,particle_time)
-       use mod_global_parameters
-       integer, intent(in)           :: igrid,npayload
-       double precision, intent(in)  :: w(ixG^T,1:nw),wold(ixG^T,1:nw)
-       double precision, intent(in)  :: xgrid(ixG^T,1:ndim),xpart(1:ndir),particle_time
-       double precision, intent(out) :: payload(npayload)
-     end subroutine update_payload
-
-     subroutine create_particles(n_particles, x, v, q, m, follow)
-       integer, intent(in)           :: n_particles
-       double precision, intent(out) :: x(3, n_particles)
-       double precision, intent(out) :: v(3, n_particles)
-       double precision, intent(out) :: q(n_particles)
-       double precision, intent(out) :: m(n_particles)
-       logical, intent(out)          :: follow(n_particles)
-     end subroutine create_particles
-
-     subroutine particle_fields(w, x, E, B)
-       use mod_global_parameters
-       double precision, intent(in)  :: w(ixG^T,1:nw)
-       double precision, intent(in)  :: x(ixG^T,1:ndim)
-       double precision, intent(out) :: E(ixG^T, ndir)
-       double precision, intent(out) :: B(ixG^T, ndir)
-     end subroutine particle_fields
-
-     subroutine particle_analytic(ix, x, tloc, vec)
-       use mod_global_parameters
-       integer, intent(in)           :: ix(ndir) !< Indices in gridvars
-       double precision, intent(in)  :: x(ndir)
-       double precision, intent(in)  :: tloc
-       double precision, intent(out) :: vec(ndir)
-     end subroutine particle_analytic
-
-     subroutine after_refine(n_coarsen, n_refine)
-       integer, intent(in) :: n_coarsen
-       integer, intent(in) :: n_refine
-     end subroutine after_refine
-
-     !> allow user to explicitly set flux at cell interfaces for finite volume scheme
-     subroutine set_flux(ixI^L,ixC^L,idim,fC)
-       use mod_global_parameters
-       integer, intent(in)          :: ixI^L, ixC^L, idim
-       ! face-center flux
-       double precision,intent(inout) :: fC(ixI^S,1:nwflux,1:ndim)
-       ! For example, to set flux at bottom boundary in a 3D box for induction equation
-       ! vobs and bobs are interpolated data from original observational data for data-driven application
-       !integer :: idir
-       !if(idim==3) then
-       !  if(block%is_physical_boundary(idim*2-1)) then
-       !    do idir=1,ndir
-       !       fC(ixCmin3^%3ixC^S,mag(idir),idim)=vobs(ixCmin3+1^%3ixC^S,idim)*bobs(ixCmin3+1^%3ixC^S,idir)-vobs(ixCmin3+1^%3ixC^S,idir)*bobs(ixCmin3+1^%3ixC^S,idim)
-       !    end do
-       !  end if
-       !end if
-     end subroutine set_flux
->>>>>>> 6438551c
 
   end interface
 
