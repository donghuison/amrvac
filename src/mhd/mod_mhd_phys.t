!> Magneto-hydrodynamics module
module mod_mhd_phys
  use mod_global_parameters, only: std_len
  implicit none
  private

  !> Whether an energy equation is used
  logical, public, protected              :: mhd_energy = .true.

  !> Whether thermal conduction is used
  logical, public, protected              :: mhd_thermal_conduction = .false.

  !> Whether radiative cooling is added
  logical, public, protected              :: mhd_radiative_cooling = .false.

  !> Whether viscosity is added
  logical, public, protected              :: mhd_viscosity = .false.

  !> Whether gravity is added
  logical, public, protected              :: mhd_gravity = .false.

  !> Whether Hall-MHD is used
  logical, public, protected              :: mhd_Hall = .false.

  !> Whether particles module is added
  logical, public, protected              :: mhd_particles = .false.

  !> Whether magnetofriction is added
  logical, public, protected              :: mhd_magnetofriction = .false.

  !> Whether Boris' approximation is used
  logical, public, protected              :: mhd_boris_approx = .false.

  !> Speed of light for Boris' approximation (have to adjust according to code units)
  double precision, public, protected     :: mhd_boris_c = 3d8

  !> Whether GLM-MHD is used
  logical, public, protected              :: mhd_glm = .false.

  !> Whether divB cleaning sources are added splitting from fluid solver
  logical, public, protected              :: source_split_divb = .false.

  !> GLM-MHD parameter: ratio of the diffusive and advective time scales for div b
  !> taking values within [0, 1]
  double precision, public                :: mhd_glm_alpha = 0.5d0

  !> MHD fourth order
  logical, public, protected              :: mhd_4th_order = .false.

  !> Number of tracer species
  integer, public, protected              :: mhd_n_tracer = 0

  !> Index of the density (in the w array)
  integer, public, protected              :: rho_

  !> Indices of the momentum density
  integer, allocatable, public, protected :: mom(:)

  !> Index of the energy density (-1 if not present)
  integer, public, protected              :: e_

  !> Index of the gas pressure (-1 if not present) should equal e_
  integer, public, protected              :: p_

  !> Indices of the magnetic field
  integer, allocatable, public, protected :: mag(:)

  !> Indices of the GLM psi
  integer, public, protected :: psi_

  !> Indices of the tracers
  integer, allocatable, public, protected :: tracer(:)

  !> The adiabatic index
  double precision, public                :: mhd_gamma = 5.d0/3.0d0

  !> The adiabatic constant
  double precision, public                :: mhd_adiab = 1.0d0

  !> The MHD resistivity
  double precision, public                :: mhd_eta = 0.0d0

  !> The MHD hyper-resistivity
  double precision, public                :: mhd_eta_hyper = 0.0d0

  !> TODO: what is this?
  double precision, public                :: mhd_etah = 0.0d0

  !> The small_est allowed energy
  double precision, protected             :: small_e

  !> The number of waves
  integer :: nwwave=8

  !> Method type to clean divergence of B
  character(len=std_len), public, protected :: typedivbfix  = 'linde'

  !> Whether divB is computed with a fourth order approximation
  logical, public, protected :: mhd_divb_4thorder = .false.

  !> Method type in a integer for good performance
  integer :: type_divb

  !> Coefficient of diffusive divB cleaning
  double precision :: divbdiff     = 0.8d0

  !> Update all equations due to divB cleaning
  character(len=std_len) ::    typedivbdiff = 'all'

  !> Use a compact way to add resistivity
  logical :: compactres   = .false.

  !> Add divB wave in Roe solver
  logical, public :: divbwave     = .true.

  !> Helium abundance over Hydrogen
  double precision, public, protected  :: He_abundance=0.1d0

  !> To control divB=0 fix for boundary
  logical, public, protected :: boundary_divbfix(2*^ND)=.true.

  !> To skip * layer of ghost cells during divB=0 fix for boundary
  integer, public, protected :: boundary_divbfix_skip(2*^ND)=0

  !> B0 field is force-free
  logical, public, protected :: B0field_forcefree=.true.

  !> gamma minus one and its inverse
  double precision :: gamma_1, inv_gamma_1

  ! DivB cleaning methods
  integer, parameter :: divb_none          = 0
  integer, parameter :: divb_multigrid     = -1
  integer, parameter :: divb_glm1          = 1
  integer, parameter :: divb_glm2          = 2
  integer, parameter :: divb_powel         = 3
  integer, parameter :: divb_janhunen      = 4
  integer, parameter :: divb_linde         = 5
  integer, parameter :: divb_lindejanhunen = 6
  integer, parameter :: divb_lindepowel    = 7
  integer, parameter :: divb_lindeglm      = 8
  integer, parameter :: divb_ct            = 9


  ! Public methods
  public :: mhd_phys_init
  public :: mhd_kin_en
  public :: mhd_get_pthermal
  public :: mhd_get_v
  public :: mhd_get_v_idim
  public :: mhd_to_conserved
  public :: mhd_to_primitive
  public :: mhd_get_csound2
  public :: get_divb
  public :: get_current
  public :: get_normalized_divb

contains

  !> Read this module"s parameters from a file
  subroutine mhd_read_params(files)
    use mod_global_parameters
    character(len=*), intent(in) :: files(:)
    integer                      :: n

    namelist /mhd_list/ mhd_energy, mhd_n_tracer, mhd_gamma, mhd_adiab,&
      mhd_eta, mhd_eta_hyper, mhd_etah, mhd_glm_alpha, mhd_magnetofriction,&
      mhd_thermal_conduction, mhd_radiative_cooling, mhd_Hall, mhd_gravity,&
      mhd_viscosity, mhd_4th_order, typedivbfix, source_split_divb, divbdiff,&
      typedivbdiff, compactres, divbwave, He_abundance, SI_unit, B0field,&
      B0field_forcefree, Bdip, Bquad, Boct, Busr, mhd_particles,&
<<<<<<< HEAD
      boundary_divbfix, boundary_divbfix_skip, mhd_divb_4thorder
=======
      boundary_divbfix, boundary_divbfix_skip, mhd_boris_approx, mhd_boris_c
>>>>>>> e2a684d9

    do n = 1, size(files)
       open(unitpar, file=trim(files(n)), status="old")
       read(unitpar, mhd_list, end=111)
111    close(unitpar)
    end do
 
    phys_eta=mhd_eta

  end subroutine mhd_read_params

  !> Write this module's parameters to a snapsoht
  subroutine mhd_write_info(fh)
    use mod_global_parameters
    integer, intent(in)                 :: fh
    integer, parameter                  :: n_par = 1
    double precision                    :: values(n_par)
    character(len=name_len)             :: names(n_par)
    integer, dimension(MPI_STATUS_SIZE) :: st
    integer                             :: er

    call MPI_FILE_WRITE(fh, n_par, 1, MPI_INTEGER, st, er)

    names(1) = "gamma"
    values(1) = mhd_gamma
    call MPI_FILE_WRITE(fh, values, n_par, MPI_DOUBLE_PRECISION, st, er)
    call MPI_FILE_WRITE(fh, names, n_par * name_len, MPI_CHARACTER, st, er)
  end subroutine mhd_write_info

  subroutine mhd_angmomfix(fC,x,wnew,ixI^L,ixO^L,idim)
    use mod_global_parameters
    double precision, intent(in)       :: x(ixI^S,1:ndim)
    double precision, intent(inout)    :: fC(ixI^S,1:nwflux,1:ndim),  wnew(ixI^S,1:nw)
    integer, intent(in)                :: ixI^L, ixO^L
    integer, intent(in)                :: idim
    integer                            :: hxO^L, kxC^L, iw
    double precision                   :: inv_volume(ixI^S)

    call mpistop("to do")

  end subroutine mhd_angmomfix

  subroutine mhd_phys_init()
    use mod_global_parameters
    use mod_thermal_conduction
    use mod_radiative_cooling
    use mod_viscosity, only: viscosity_init
    use mod_gravity, only: gravity_init
    use mod_particles, only: particles_init
    use mod_magnetofriction, only: magnetofriction_init
    use mod_physics
    {^NOONED
    use mod_multigrid_coupling
    }

    integer :: itr, idir

    call mhd_read_params(par_files)

    physics_type = "mhd"
    phys_energy=mhd_energy
    ! set default gamma for polytropic/isothermal process
    if(.not.mhd_energy) mhd_gamma=1.d0
    use_particles=mhd_particles
    if(ndim==1) typedivbfix='none'
    select case (typedivbfix)
    case ('none')
       type_divb = divb_none
    {^NOONED
    case ('multigrid')
       type_divb = divb_multigrid
       use_multigrid = .true.
       mg%operator_type = mg_laplacian
       phys_global_source => mhd_clean_divb_multigrid
    }
    case ('glm1')
      mhd_glm          = .true.
      need_global_cmax = .true.
      type_divb        = divb_glm1
    case ('glm2')
      mhd_glm          = .true.
      need_global_cmax = .true.
      need_global_vmax = .true.
      type_divb        = divb_glm2
    case ('powel', 'powell')
      type_divb = divb_powel
    case ('janhunen')
      type_divb = divb_janhunen
    case ('linde')
      type_divb = divb_linde
    case ('lindejanhunen')
      type_divb = divb_lindejanhunen
    case ('lindepowel')
      type_divb = divb_lindepowel
    case ('lindeglm')
      mhd_glm          = .true.
      need_global_cmax = .true.
      need_global_vmax = .true.
      type_divb        = divb_lindeglm
    case ('ct')
      type_divb = divb_ct
      stagger_grid = .true.
    case default
      call mpistop('Unknown divB fix')
    end select

    ! Determine flux variables
    rho_ = var_set_rho()

    allocate(mom(ndir))
    mom(:) = var_set_momentum(ndir)

    ! Set index of energy variable
    if (mhd_energy) then
      nwwave = 8
      e_     = var_set_energy() ! energy density
      p_     = e_               ! gas pressure
    else
      nwwave = 7
      e_     = -1
      p_     = -1
    end if

    allocate(mag(ndir))
    mag(:) = var_set_bfield(ndir)

    if (stagger_grid) then
      ! set the beginning index of the staggered variables
      iw_s0=mag(1)-1
    end if

    if (mhd_glm) then
      psi_ = var_set_fluxvar('psi', 'psi', need_bc=.false.)
    else
      psi_ = -1
    end if

    allocate(tracer(mhd_n_tracer))

    ! Set starting index of tracers
    do itr = 1, mhd_n_tracer
      tracer(itr) = var_set_fluxvar("trc", "trp", itr, need_bc=.false.)
    end do

    ! determine number of stagger variables
    if(stagger_grid) nws=ndim

    nvector      = 2 ! No. vector vars
    allocate(iw_vector(nvector))
    iw_vector(1) = mom(1) - 1   ! TODO: why like this?
    iw_vector(2) = mag(1) - 1   ! TODO: why like this?

    ! Check whether custom flux types have been defined
    if (.not. allocated(flux_type)) then
       allocate(flux_type(ndir, nw))
       flux_type = flux_default
    else if (any(shape(flux_type) /= [ndir, nw])) then
       call mpistop("phys_check error: flux_type has wrong shape")
    end if
    do idir=1,ndir
      if(ndim>1) flux_type(idir,mag(idir))=flux_tvdlf
    end do
    if(mhd_glm .and. ndim>1) flux_type(:,psi_)=flux_tvdlf

    phys_get_dt              => mhd_get_dt
    phys_get_cmax            => mhd_get_cmax
    phys_get_cbounds         => mhd_get_cbounds
    phys_get_flux            => mhd_get_flux
    phys_get_v_idim          => mhd_get_v_idim
    phys_add_source_geom     => mhd_add_source_geom
    phys_add_source          => mhd_add_source
    phys_to_conserved        => mhd_to_conserved
    phys_to_primitive        => mhd_to_primitive
    phys_check_params        => mhd_check_params
    phys_check_w             => mhd_check_w
    phys_get_pthermal        => mhd_get_pthermal
    phys_write_info          => mhd_write_info
    phys_angmomfix           => mhd_angmomfix
    phys_handle_small_values => mhd_handle_small_values

<<<<<<< HEAD
    ! if using ct stagger grid, boundary divb=0 is not done here
    if(.not.stagger_grid .and. ndim>1) phys_boundary_adjust => mhd_boundary_adjust
=======
    if (mhd_boris_approx) then
      do idir = 1, ndir
        phys_iw_methods(mom(idir))%inv_capacity => mhd_gamma2_alfven
      end do
    end if
>>>>>>> e2a684d9

    ! Whether diagonal ghost cells are required for the physics
    if(type_divb < divb_linde) phys_req_diagonal = .false.

    ! derive units from basic units
    call mhd_physical_units()

    if(.not. mhd_energy .and. mhd_thermal_conduction) then
      call mpistop("thermal conduction needs mhd_energy=T")
    end if
    if(.not. mhd_energy .and. mhd_radiative_cooling) then
      call mpistop("radiative cooling needs mhd_energy=T")
    end if

    ! initialize thermal conduction module
    if (mhd_thermal_conduction) then
      phys_req_diagonal = .true.
      call thermal_conduction_init(mhd_gamma)
    end if

    ! Initialize radiative cooling module
    if (mhd_radiative_cooling) then
      call radiative_cooling_init(mhd_gamma,He_abundance)
    end if

    ! Initialize viscosity module
    if (mhd_viscosity) call viscosity_init(phys_wider_stencil,phys_req_diagonal)

    ! Initialize gravity module
    if(mhd_gravity) then
      call gravity_init()
    end if

    ! Initialize particles module
    if(mhd_particles) then
      call particles_init()
      phys_req_diagonal = .true.
    end if

    ! initialize magnetofriction module
    if(mhd_magnetofriction) then
      phys_req_diagonal = .true.
      call magnetofriction_init()
    end if

    if(type_divb==divb_glm1) then
      ! Solve the Riemann problem for the linear 2x2 system for normal
      ! B-field and GLM_Psi according to Dedner 2002:
      phys_modify_wLR => glmSolve
    else if(type_divb==divb_ct) then
      ! to fill cell-center values with cell-face values
      phys_face_to_center => mhd_face_to_center
    end if

    ! For Hall, we need one more reconstructed layer since currents are computed
    ! in getflux: assuming one additional ghost layer (two for FOURTHORDER) was
    ! added in nghostcells.
    if (mhd_hall) then
       phys_req_diagonal = .true.
       if (mhd_4th_order) then
          phys_wider_stencil = 2
       else
          phys_wider_stencil = 1
       end if
    end if

  end subroutine mhd_phys_init

  subroutine mhd_check_params
    use mod_global_parameters

    ! after user parameter setting
    gamma_1=mhd_gamma-1.d0

    if (.not. mhd_energy) then
       if (mhd_gamma <= 0.0d0) call mpistop ("Error: mhd_gamma <= 0")
       if (mhd_adiab < 0.0d0) call mpistop ("Error: mhd_adiab < 0")
       small_pressure = mhd_adiab*small_density**mhd_gamma
    else
       if (mhd_gamma <= 0.0d0 .or. mhd_gamma == 1.0d0) &
            call mpistop ("Error: mhd_gamma <= 0 or mhd_gamma == 1")
       inv_gamma_1=1.d0/gamma_1
       small_e = small_pressure * inv_gamma_1
    end if

  end subroutine mhd_check_params

  subroutine mhd_physical_units()
    use mod_global_parameters
    double precision :: mp,kB,miu0
    ! Derive scaling units
    if(SI_unit) then
      mp=mp_SI
      kB=kB_SI
      miu0=miu0_SI
    else
      mp=mp_cgs
      kB=kB_cgs
      miu0=4.d0*dpi
    end if
    if(unit_velocity==0) then
      unit_density=(1.d0+4.d0*He_abundance)*mp*unit_numberdensity
      unit_pressure=(2.d0+3.d0*He_abundance)*unit_numberdensity*kB*unit_temperature
      unit_velocity=sqrt(unit_pressure/unit_density)
      unit_magneticfield=sqrt(miu0*unit_pressure)
      unit_time=unit_length/unit_velocity
    else
      unit_density=(1.d0+4.d0*He_abundance)*mp*unit_numberdensity
      unit_pressure=unit_density*unit_velocity**2
      unit_temperature=unit_pressure/((2.d0+3.d0*He_abundance)*unit_numberdensity*kB)
      unit_magneticfield=sqrt(miu0*unit_pressure)
      unit_time=unit_length/unit_velocity
    end if

  end subroutine mhd_physical_units

  subroutine mhd_check_w(primitive,ixI^L,ixO^L,w,flag)
    use mod_global_parameters

    logical, intent(in) :: primitive
    integer, intent(in) :: ixI^L, ixO^L
    double precision, intent(in) :: w(ixI^S,nw)
    integer, intent(inout) :: flag(ixI^S)
    double precision :: tmp(ixI^S)

    flag(ixO^S)=0
    where(w(ixO^S, rho_) < small_density) flag(ixO^S) = rho_

    if (mhd_energy) then
       if (block%e_is_internal) then
          where(w(ixO^S, e_) < small_pressure*inv_gamma_1) flag(ixO^S) = e_
       else
         if (primitive)then
           where(w(ixO^S, e_) < small_pressure) flag(ixO^S) = e_
         else
        ! Calculate pressure=(gamma-1)*(e-0.5*(2ek+2eb))
           tmp(ixO^S)=w(ixO^S,e_) - &
              mhd_kin_en(w,ixI^L,ixO^L)-mhd_mag_en(w,ixI^L,ixO^L)
           if(type_divb==divb_glm2) tmp(ixO^S)=tmp(ixO^S)-0.5d0*w(ixO^S,psi_)**2
           tmp(ixO^S)=gamma_1*tmp(ixO^S)
           where(tmp(ixO^S) < small_pressure) flag(ixO^S) = e_
         end if
       end if
    end if
  end subroutine mhd_check_w

  !> Transform primitive variables into conservative ones
  subroutine mhd_to_conserved(ixI^L,ixO^L,w,x)
    use mod_global_parameters
    integer, intent(in)             :: ixI^L, ixO^L
    double precision, intent(inout) :: w(ixI^S, nw)
    double precision, intent(in)    :: x(ixI^S, 1:ndim)
    integer                         :: idir, itr

    if (check_small_values .and. small_values_use_primitive) then
      call mhd_handle_small_values(.true., w, x, ixI^L, ixO^L, 'mhd_to_conserved')
    end if

    if (mhd_energy) then
       ! Calculate total energy from pressure, kinetic and magnetic energy
       w(ixO^S,e_)=w(ixO^S,p_)*inv_gamma_1
      if(.not.block%e_is_internal) w(ixO^S,e_)=w(ixO^S,e_) + &
        0.5d0 * sum(w(ixO^S, mom(:))**2, dim=ndim+1) * w(ixO^S, rho_) + &
        mhd_mag_en(w, ixI^L, ixO^L)
      if(type_divb==divb_glm2) w(ixO^S,e_)=w(ixO^S,e_) + 0.5d0*w(ixO^S,psi_)**2
    end if

    ! Convert velocity to momentum
    do idir = 1, ndir
       w(ixO^S, mom(idir)) = w(ixO^S, rho_) * w(ixO^S, mom(idir))
    end do

    if (check_small_values .and. .not. small_values_use_primitive) then
      call mhd_handle_small_values(.false., w, x, ixI^L, ixO^L, 'mhd_to_conserved')
    end if
  end subroutine mhd_to_conserved

  !> Transform conservative variables into primitive ones
  subroutine mhd_to_primitive(ixI^L,ixO^L,w,x)
    use mod_global_parameters
    integer, intent(in)             :: ixI^L, ixO^L
    double precision, intent(inout) :: w(ixI^S, nw)
    double precision, intent(in)    :: x(ixI^S, 1:ndim)
    double precision                :: inv_rho(ixO^S)
    integer                         :: itr, idir

    if (check_small_values .and. .not. small_values_use_primitive) then
      call mhd_handle_small_values(.false., w, x, ixI^L, ixO^L, 'mhd_to_primitive')
    end if

    inv_rho = 1.0d0 / w(ixO^S, rho_)

    if (mhd_energy) then
      ! Calculate pressure = (gamma-1) * (e-ek-eb)
      if(.not.block%e_is_internal) then
        w(ixO^S, p_) = w(ixO^S, e_) &
              - mhd_kin_en(w, ixI^L, ixO^L, inv_rho) &
              - mhd_mag_en(w, ixI^L, ixO^L)
      ! Calculate pressure = (gamma-1) * (e-ek-eb-epsi)
        if(type_divb==divb_glm2) w(ixO^S, p_)=w(ixO^S, p_)-0.5d0*w(ixO^S,psi_)**2
      end if
      w(ixO^S, p_) = gamma_1*w(ixO^S, p_)
    end if

    ! Convert momentum to velocity
    do idir = 1, ndir
       w(ixO^S, mom(idir)) = w(ixO^S, mom(idir))*inv_rho
    end do

    if (check_small_values .and. small_values_use_primitive) then
      call mhd_handle_small_values(.true., w, x, ixI^L, ixO^L, 'mhd_to_primitive')
    end if
  end subroutine mhd_to_primitive

  subroutine mhd_handle_small_values(primitive, w, x, ixI^L, ixO^L, subname)
    use mod_global_parameters
    use mod_small_values
    logical, intent(in)             :: primitive
    integer, intent(in)             :: ixI^L,ixO^L
    double precision, intent(inout) :: w(ixI^S,1:nw)
    double precision, intent(in)    :: x(ixI^S,1:ndim)
    character(len=*), intent(in)    :: subname

    double precision :: smallone
    integer :: idir, flag(ixI^S)

    if (small_values_method == "ignore") return

    call mhd_check_w(primitive, ixI^L, ixO^L, w, flag)

    if (any(flag(ixO^S) /= 0)) then
      select case (small_values_method)
      case ("replace")
        if (small_values_fix_iw(rho_)) then
          where(flag(ixO^S) /= 0) w(ixO^S,rho_) = small_density
        end if

        do idir = 1, ndir
          if (small_values_fix_iw(mom(idir))) then
            where(flag(ixO^S) /= 0) w(ixO^S, mom(idir)) = 0.0d0
          end if
        end do

        if (mhd_energy) then
          if (small_values_fix_iw(e_)) then
            if(primitive) then
              where(flag(ixO^S) /= 0) w(ixO^S,e_) = small_pressure
            else
              where(flag(ixO^S) /= 0)
                w(ixO^S,e_) = small_e + 0.5d0 * &
                     sum(w(ixO^S, mom(:))**2, dim=ndim+1) / w(ixO^S, rho_) + &
                     mhd_mag_en(w, ixI^L, ixO^L)
              end where
            end if
          end if
        end if
      case ("average")
        call small_values_average(ixI^L, ixO^L, w, x, flag)
      case default
        call small_values_error(w, x, ixI^L, ixO^L, flag, subname)
      end select
    end if
  end subroutine mhd_handle_small_values

  !> Convert energy to entropy
  subroutine e_to_rhos(ixI^L,ixO^L,w,x)
    use mod_global_parameters
    integer, intent(in)             :: ixI^L, ixO^L
    double precision,intent(inout)  :: w(ixI^S,nw)
    double precision, intent(in)    :: x(ixI^S,1:ndim)

    if (mhd_energy) then
      if(.not.block%e_is_internal) &
        w(ixO^S, e_) = w(ixO^S, e_) - mhd_kin_en(w, ixI^L, ixO^L) &
              - mhd_mag_en(w, ixI^L, ixO^L)
      w(ixO^S, e_) = gamma_1* w(ixO^S, rho_)**(1.0d0 - mhd_gamma) * &
            w(ixO^S, e_)
    else
      call mpistop("e_to_rhos can not be used without energy equation!")
    end if
  end subroutine e_to_rhos

  !> Convert entropy to energy
  subroutine rhos_to_e(ixI^L,ixO^L,w,x)
    use mod_global_parameters
    integer, intent(in) :: ixI^L, ixO^L
    double precision :: w(ixI^S,nw)
    double precision, intent(in)    :: x(ixI^S,1:ndim)

    if (mhd_energy) then
       w(ixO^S, e_) = w(ixO^S, rho_)**gamma_1 * w(ixO^S, e_) &
            * inv_gamma_1
       if(.not.block%e_is_internal) &
         w(ixO^S, e_) =w(ixO^S, e_) + mhd_kin_en(w, ixI^L, ixO^L) + &
            mhd_mag_en(w, ixI^L, ixO^L)
    else
       call mpistop("rhos_to_e can not be used without energy equation!")
    end if
  end subroutine rhos_to_e

  !> Calculate v vector
  subroutine mhd_get_v(w,x,ixI^L,ixO^L,v)
    use mod_global_parameters

    integer, intent(in)           :: ixI^L, ixO^L
    double precision, intent(in)  :: w(ixI^S,nw), x(ixI^S,1:ndim)
    double precision, intent(out) :: v(ixI^S,ndir)

    integer :: idir

    do idir=1,ndir
      v(ixO^S,idir) = w(ixO^S, mom(idir)) / w(ixO^S,rho_)
    end do

  end subroutine mhd_get_v

  !> Calculate v component
  subroutine mhd_get_v_idim(w,x,ixI^L,ixO^L,idim,v)
    use mod_global_parameters

    integer, intent(in)           :: ixI^L, ixO^L, idim
    double precision, intent(in)  :: w(ixI^S,nw), x(ixI^S,1:ndim)
    double precision, intent(out) :: v(ixI^S)

    v(ixO^S) = w(ixO^S, mom(idim)) / w(ixO^S,rho_)

  end subroutine mhd_get_v_idim

  !> Calculate cmax_idim=csound+abs(v_idim) within ixO^L
  subroutine mhd_get_cmax(w,x,ixI^L,ixO^L,idim,cmax)
    use mod_global_parameters

    integer, intent(in)          :: ixI^L, ixO^L, idim
    double precision, intent(in) :: w(ixI^S, nw), x(ixI^S,1:ndim)
    double precision, intent(inout) :: cmax(ixI^S)

    call mhd_get_csound(w,x,ixI^L,ixO^L,idim,cmax)

    cmax(ixO^S)=abs(w(ixO^S,mom(idim))/w(ixO^S,rho_))+cmax(ixO^S)

  end subroutine mhd_get_cmax

  !> Estimating bounds for the minimum and maximum signal velocities
  subroutine mhd_get_cbounds(wLC,wRC,wLp,wRp,x,ixI^L,ixO^L,idim,cmax,cmin)
    use mod_global_parameters

    integer, intent(in)             :: ixI^L, ixO^L, idim
    double precision, intent(in)    :: wLC(ixI^S, nw), wRC(ixI^S, nw)
    double precision, intent(in)    :: wLp(ixI^S, nw), wRp(ixI^S, nw)
    double precision, intent(in)    :: x(ixI^S,1:ndim)
    double precision, intent(inout) :: cmax(ixI^S)
    double precision, intent(inout), optional :: cmin(ixI^S)

    double precision :: wmean(ixI^S,nw)
    double precision, dimension(ixI^S) :: umean, dmean, csoundL, csoundR, tmp1,tmp2,tmp3

<<<<<<< HEAD
    if (typeboundspeed=='cmaxmean') then
      wmean(ixO^S,1:nwflux)=0.5d0*(wLC(ixO^S,1:nwflux)+wRC(ixO^S,1:nwflux))
      tmp1(ixO^S)=wmean(ixO^S,mom(idim))/wmean(ixO^S,rho_)
      call mhd_get_csound(wmean,x,ixI^L,ixO^L,idim,csoundR)
      if(present(cmin)) then
        cmax(ixO^S)=max(tmp1(ixO^S)+csoundR(ixO^S),zero)
        cmin(ixO^S)=min(tmp1(ixO^S)-csoundR(ixO^S),zero)
      else
        cmax(ixO^S)=abs(tmp1(ixO^S))+csoundR(ixO^S)
      end if
    else
=======
    if (typeboundspeed/='cmaxmean' .and. .not. mhd_boris_approx) then
>>>>>>> e2a684d9
      ! This implements formula (10.52) from "Riemann Solvers and Numerical
      ! Methods for Fluid Dynamics" by Toro.
      tmp1(ixO^S)=sqrt(wLp(ixO^S,rho_))
      tmp2(ixO^S)=sqrt(wRp(ixO^S,rho_))
      tmp3(ixO^S)=1.d0/(sqrt(wLp(ixO^S,rho_))+sqrt(wRp(ixO^S,rho_)))
      umean(ixO^S)=(wLp(ixO^S,mom(idim))*tmp1(ixO^S)+wRp(ixO^S,mom(idim))*tmp2(ixO^S))*tmp3(ixO^S)
      call mhd_get_csound_prim(wLp,x,ixI^L,ixO^L,idim,csoundL)
      call mhd_get_csound_prim(wRp,x,ixI^L,ixO^L,idim,csoundR)
      dmean(ixO^S)=(tmp1(ixO^S)*csoundL(ixO^S)**2+tmp2(ixO^S)*csoundR(ixO^S)**2)*tmp3(ixO^S)+&
       0.5d0*tmp1(ixO^S)*tmp2(ixO^S)*tmp3(ixO^S)**2*&
       (wRp(ixO^S,mom(idim))-wLp(ixO^S,mom(idim)))**2
      dmean(ixO^S)=sqrt(dmean(ixO^S))
      if(present(cmin)) then
        cmin(ixO^S)=umean(ixO^S)-dmean(ixO^S)
        cmax(ixO^S)=umean(ixO^S)+dmean(ixO^S)
      else
        cmax(ixO^S)=abs(umean(ixO^S))+dmean(ixO^S)
      end if
    end if

  end subroutine mhd_get_cbounds

  !> Calculate fast magnetosonic wave speed
  subroutine mhd_get_csound(w,x,ixI^L,ixO^L,idim,csound)
    use mod_global_parameters

    integer, intent(in)          :: ixI^L, ixO^L, idim
    double precision, intent(in) :: w(ixI^S, nw), x(ixI^S,1:ndim)
    double precision, intent(out):: csound(ixI^S)
    double precision :: cfast2(ixI^S), AvMinCs2(ixI^S), b2(ixI^S), kmax
    double precision :: inv_rho(ixO^S)

    inv_rho=1.d0/w(ixO^S,rho_)

    call mhd_get_csound2(w,x,ixI^L,ixO^L,csound)
    ! store |B|^2 in v
    b2(ixO^S)        = mhd_mag_en_all(w,ixI^L,ixO^L)
    cfast2(ixO^S)   = b2(ixO^S) * inv_rho+csound(ixO^S)
    AvMinCs2(ixO^S) = cfast2(ixO^S)**2-4.0d0*csound(ixO^S) &
         * mhd_mag_i_all(w,ixI^L,ixO^L,idim)**2 &
         * inv_rho

    where(AvMinCs2(ixO^S)<zero)
       AvMinCs2(ixO^S)=zero
    end where

    AvMinCs2(ixO^S)=sqrt(AvMinCs2(ixO^S))

    if (.not. MHD_Hall) then
       csound(ixO^S) = sqrt(half*(cfast2(ixO^S)+AvMinCs2(ixO^S)))
       if (mhd_boris_approx) then
          csound(ixO^S) = mhd_gamma_alfven(w, ixI^L,ixO^L) * csound(ixO^S)
       end if
    else
       ! take the Hall velocity into account:
       ! most simple estimate, high k limit:
       ! largest wavenumber supported by grid: Nyquist (in practise can reduce by some factor)
       kmax = dpi/min({dxlevel(^D)},bigdouble)*half
       csound(ixO^S) = max(sqrt(half*(cfast2(ixO^S)+AvMinCs2(ixO^S))), &
            mhd_etah * sqrt(b2(ixO^S))*inv_rho*kmax)
    end if

  end subroutine mhd_get_csound

  !> Calculate fast magnetosonic wave speed
  subroutine mhd_get_csound_prim(w,x,ixI^L,ixO^L,idim,csound)
    use mod_global_parameters

    integer, intent(in)          :: ixI^L, ixO^L, idim
    double precision, intent(in) :: w(ixI^S, nw), x(ixI^S,1:ndim)
    double precision, intent(out):: csound(ixI^S)
    double precision :: cfast2(ixI^S), AvMinCs2(ixI^S), b2(ixI^S), kmax
    double precision :: inv_rho(ixO^S)

    inv_rho=1.d0/w(ixO^S,rho_)

    if(mhd_energy) then
      csound(ixO^S)=mhd_gamma*w(ixO^S,p_)*inv_rho
    else
      csound(ixO^S)=mhd_gamma*mhd_adiab*w(ixO^S,rho_)**gamma_1
    end if
    ! store |B|^2 in v
    b2(ixO^S)        = mhd_mag_en_all(w,ixI^L,ixO^L)
    cfast2(ixO^S)   = b2(ixO^S) * inv_rho+csound(ixO^S)
    AvMinCs2(ixO^S) = cfast2(ixO^S)**2-4.0d0*csound(ixO^S) &
         * mhd_mag_i_all(w,ixI^L,ixO^L,idim)**2 &
         * inv_rho

    where(AvMinCs2(ixO^S)<zero)
       AvMinCs2(ixO^S)=zero
    end where

    AvMinCs2(ixO^S)=sqrt(AvMinCs2(ixO^S))

    if (.not. MHD_Hall) then
       csound(ixO^S) = sqrt(half*(cfast2(ixO^S)+AvMinCs2(ixO^S)))
       if (mhd_boris_approx) then
          csound(ixO^S) = mhd_gamma_alfven(w, ixI^L,ixO^L) * csound(ixO^S)
       end if
    else
       ! take the Hall velocity into account:
       ! most simple estimate, high k limit:
       ! largest wavenumber supported by grid: Nyquist (in practise can reduce by some factor)
       kmax = dpi/min({dxlevel(^D)},bigdouble)*half
       csound(ixO^S) = max(sqrt(half*(cfast2(ixO^S)+AvMinCs2(ixO^S))), &
            mhd_etah * sqrt(b2(ixO^S))*inv_rho*kmax)
    end if

  end subroutine mhd_get_csound_prim

  !> Calculate thermal pressure=(gamma-1)*(e-0.5*m**2/rho-b**2/2) within ixO^L
  subroutine mhd_get_pthermal(w,x,ixI^L,ixO^L,pth)
    use mod_global_parameters

    integer, intent(in)          :: ixI^L, ixO^L
    double precision, intent(in) :: w(ixI^S,nw)
    double precision, intent(in) :: x(ixI^S,1:ndim)
    double precision, intent(out):: pth(ixI^S)

    if(mhd_energy) then
      if(block%e_is_internal) then
        pth(ixO^S)=gamma_1*w(ixO^S,e_)
      else
        pth(ixO^S)=gamma_1*(w(ixO^S,e_)&
           - mhd_kin_en(w,ixI^L,ixO^L)&
           - mhd_mag_en(w,ixI^L,ixO^L))
      end if
    else
      pth(ixO^S)=mhd_adiab*w(ixO^S,rho_)**mhd_gamma
    end if
  end subroutine mhd_get_pthermal

  !> Calculate the square of the thermal sound speed csound2 within ixO^L.
  !> csound2=gamma*p/rho
  subroutine mhd_get_csound2(w,x,ixI^L,ixO^L,csound2)
    use mod_global_parameters
    integer, intent(in)             :: ixI^L, ixO^L
    double precision, intent(in)    :: w(ixI^S,nw)
    double precision, intent(in)    :: x(ixI^S,1:ndim)
    double precision, intent(out)   :: csound2(ixI^S)

    if(mhd_energy) then
      call mhd_get_pthermal(w,x,ixI^L,ixO^L,csound2)
      csound2(ixO^S)=mhd_gamma*csound2(ixO^S)/w(ixO^S,rho_)
    else
      csound2(ixO^S)=mhd_gamma*mhd_adiab*w(ixO^S,rho_)**gamma_1
    end if
  end subroutine mhd_get_csound2

  !> Calculate total pressure within ixO^L including magnetic pressure
  subroutine mhd_get_p_total(w,x,ixI^L,ixO^L,p)
    use mod_global_parameters

    integer, intent(in)             :: ixI^L, ixO^L
    double precision, intent(in)    :: w(ixI^S,nw)
    double precision, intent(in)    :: x(ixI^S,1:ndim)
    double precision, intent(out)   :: p(ixI^S)

    call mhd_get_pthermal(w,x,ixI^L,ixO^L,p)

    p(ixO^S) = p(ixO^S) + 0.5d0 * sum(w(ixO^S, mag(:))**2, dim=ndim+1)

  end subroutine mhd_get_p_total

  !> Calculate fluxes within ixO^L.
  subroutine mhd_get_flux(wC,w,x,ixI^L,ixO^L,idim,f)
    use mod_global_parameters
    use mod_usr_methods
    use mod_geometry

    integer, intent(in)          :: ixI^L, ixO^L, idim
    ! conservative w
    double precision, intent(in) :: wC(ixI^S,nw)
    ! primitive w
    double precision, intent(in) :: w(ixI^S,nw)
    double precision, intent(in) :: x(ixI^S,1:ndim)
    double precision,intent(out) :: f(ixI^S,nwflux)

    double precision             :: ptotal(ixO^S),tmp(ixI^S),current(ixI^S,7-2*ndir:3),eta(ixI^S)
    double precision, allocatable:: vHall(:^D&,:)
    integer                      :: idirmin, iw, idir, jdir, kdir

    if (mhd_Hall) then
      allocate(vHall(ixI^S,1:ndir))
      call mhd_getv_Hall(w,x,ixI^L,ixO^L,vHall)
    end if

    if(B0field) tmp(ixO^S)=sum(block%B0(ixO^S,:,idim)*w(ixO^S,mag(:)),dim=ndim+1)

    if(mhd_energy) then
      ptotal=w(ixO^S,p_)+0.5d0*sum(w(ixO^S, mag(:))**2, dim=ndim+1)
    else
      ptotal(ixO^S)=mhd_adiab*w(ixO^S,rho_)**mhd_gamma+0.5d0*sum(w(ixO^S, mag(:))**2, dim=ndim+1)
    end if

    ! Get flux of density
    f(ixO^S,rho_)=w(ixO^S,mom(idim))*w(ixO^S,rho_)

    ! Get flux of tracer
    do iw=1,mhd_n_tracer
      f(ixO^S,tracer(iw))=w(ixO^S,mom(idim))*w(ixO^S,tracer(iw))
    end do

    ! Get flux of momentum
    ! f_i[m_k]=v_i*m_k-b_k*b_i [+ptotal if i==k]
    do idir=1,ndir
      if(idim==idir) then
        f(ixO^S,mom(idir))=ptotal(ixO^S)-w(ixO^S,mag(idim))*w(ixO^S,mag(idir))
        if(B0field) f(ixO^S,mom(idir))=f(ixO^S,mom(idir))+tmp(ixO^S)
      else
        f(ixO^S,mom(idir))= -w(ixO^S,mag(idir))*w(ixO^S,mag(idim))
      end if
      if (B0field) then
        f(ixO^S,mom(idir))=f(ixO^S,mom(idir))&
             -w(ixO^S,mag(idir))*block%B0(ixO^S,idim,idim)&
             -w(ixO^S,mag(idim))*block%B0(ixO^S,idir,idim)
      end if
      f(ixO^S,mom(idir))=f(ixO^S,mom(idir))+w(ixO^S,mom(idim))*wC(ixO^S,mom(idir))
    end do

    ! Get flux of energy
    ! f_i[e]=v_i*e+v_i*ptotal-b_i*(b_k*v_k)
    if (mhd_energy) then
       if (block%e_is_internal) then
          f(ixO^S,e_)=w(ixO^S,mom(idim))*w(ixO^S,p_)
          if (mhd_Hall) then
             call mpistop("solve pthermal not designed for Hall MHD")
          endif
       else
          f(ixO^S,e_)=w(ixO^S,mom(idim))*(wC(ixO^S,e_) + ptotal(ixO^S))- &
             w(ixO^S,mag(idim))*sum(w(ixO^S,mag(:))*w(ixO^S,mom(:)),dim=ndim+1)

          if(type_divb==divb_glm2) then
            f(ixO^S,e_) = f(ixO^S,e_) + vmax_global*w(ixO^S,psi_)*w(ixO^S,mag(idim))
          end if

          if (B0field) then
             f(ixO^S,e_) = f(ixO^S,e_) &
                + w(ixO^S,mom(idim)) * tmp(ixO^S) &
                - sum(w(ixO^S,mom(:))*w(ixO^S,mag(:)),dim=ndim+1) * block%B0(ixO^S,idim,idim)
          end if

          if (mhd_Hall) then
          ! f_i[e]= f_i[e] + vHall_i*(b_k*b_k) - b_i*(vHall_k*b_k)
             if (mhd_etah>zero) then
                f(ixO^S,e_) = f(ixO^S,e_) + vHall(ixO^S,idim) * &
                   sum(w(ixO^S, mag(:))**2,dim=ndim+1) &
                   - w(ixO^S,mag(idim)) * sum(vHall(ixO^S,:)*w(ixO^S,mag(:)),dim=ndim+1)
                if (B0field) then
                   f(ixO^S,e_) = f(ixO^S,e_) &
                      + vHall(ixO^S,idim) * tmp(ixO^S) &
                      - sum(vHall(ixO^S,:)*w(ixO^S,mag(:)),dim=ndim+1) * block%B0(ixO^S,idim,idim)
                end if
             end if
          end if

       end if
    end if

    ! compute flux of magnetic field
    ! f_i[b_k]=v_i*b_k-v_k*b_i
    do idir=1,ndir
      if (idim==idir) then
        ! f_i[b_i] should be exactly 0, so we do not use the transport flux
        if (mhd_glm) then
           if(type_divb==divb_glm1) then
             f(ixO^S,mag(idir))=w(ixO^S,psi_)
           else
             f(ixO^S,mag(idir))=vmax_global*w(ixO^S,psi_)
           end if
        else
           f(ixO^S,mag(idir))=zero
        end if
      else
        f(ixO^S,mag(idir))=w(ixO^S,mom(idim))*w(ixO^S,mag(idir))-w(ixO^S,mag(idim))*w(ixO^S,mom(idir))

        if (B0field) then
          f(ixO^S,mag(idir))=f(ixO^S,mag(idir))&
                +w(ixO^S,mom(idim))*block%B0(ixO^S,idir,idim)&
                -w(ixO^S,mom(idir))*block%B0(ixO^S,idim,idim)
        end if

        if (mhd_Hall) then
          ! f_i[b_k] = f_i[b_k] + vHall_i*b_k - vHall_k*b_i
          if (mhd_etah>zero) then
            if (B0field) then
              f(ixO^S,mag(idir)) = f(ixO^S,mag(idir)) &
                   - vHall(ixO^S,idir)*(w(ixO^S,mag(idim))+block%B0(ixO^S,idim,idim)) &
                   + vHall(ixO^S,idim)*(w(ixO^S,mag(idir))+block%B0(ixO^S,idir,idim))
            else
              f(ixO^S,mag(idir)) = f(ixO^S,mag(idir)) &
                   - vHall(ixO^S,idir)*w(ixO^S,mag(idim)) &
                   + vHall(ixO^S,idim)*w(ixO^S,mag(idir))
            end if
          end if
        end if

      end if
    end do

    if (mhd_glm) then
      if(type_divb==divb_glm1) then
        !f_i[psi]=Ch^2*b_{i} Eq. 24e and Eq. 38c Dedner et al 2002 JCP, 175, 645
        f(ixO^S,psi_)  = cmax_global**2*w(ixO^S,mag(idim))
      else
        !f_i[psi]=Ch*b_{i} Eq. 3.16e Derigs et al 2018 JCP, 364, 420 
        f(ixO^S,psi_)  = vmax_global*w(ixO^S,mag(idim))
      end if
    end if

  end subroutine mhd_get_flux

  !> w[iws]=w[iws]+qdt*S[iws,wCT] where S is the source based on wCT within ixO
  subroutine mhd_add_source(qdt,ixI^L,ixO^L,wCT,w,x,qsourcesplit,active)
    use mod_global_parameters
    use mod_radiative_cooling, only: radiative_cooling_add_source
    use mod_viscosity, only: viscosity_add_source
    use mod_gravity, only: gravity_add_source

    integer, intent(in)             :: ixI^L, ixO^L
    double precision, intent(in)    :: qdt
    double precision, intent(in)    :: wCT(ixI^S,1:nw), x(ixI^S,1:ndim)
    double precision, intent(inout) :: w(ixI^S,1:nw)
    logical, intent(in)             :: qsourcesplit
    logical, intent(inout)            :: active

    if (.not. qsourcesplit) then
      ! Source for solving internal energy
      if (mhd_energy .and. block%e_is_internal) then
        active = .true.
        call internal_energy_add_source(qdt,ixI^L,ixO^L,wCT,w,x)
      endif

      ! Source for B0 splitting
      if (B0field) then
        active = .true.
        call add_source_B0split(qdt,ixI^L,ixO^L,wCT,w,x)
      end if

      ! Sources for resistivity in eqs. for e, B1, B2 and B3
      if (abs(mhd_eta)>smalldouble)then
        active = .true.
        call add_source_res2(qdt,ixI^L,ixO^L,wCT,w,x)
      end if

      if (mhd_eta_hyper>0.d0)then
        active = .true.
        call add_source_hyperres(qdt,ixI^L,ixO^L,wCT,w,x)
      end if
    end if

      {^NOONED
    if(.not.source_split_divb .and. .not.qsourcesplit .and. istep==nstep) then
      ! Sources related to div B
      select case (type_divb)
      case (divb_none)
        ! Do nothing
      case (divb_glm1)
        active = .true.
        call add_source_glm1(dt,ixI^L,ixO^L,pso(saveigrid)%w,w,x)
      case (divb_glm2)
        active = .true.
        call add_source_glm2(dt,ixI^L,ixO^L,pso(saveigrid)%w,w,x)
      case (divb_powel)
        active = .true.
        call add_source_powel(dt,ixI^L,ixO^L,pso(saveigrid)%w,w,x)
      case (divb_janhunen)
        active = .true.
        call add_source_janhunen(dt,ixI^L,ixO^L,pso(saveigrid)%w,w,x)
      case (divb_linde)
        active = .true.
        call add_source_linde(dt,ixI^L,ixO^L,pso(saveigrid)%w,w,x)
      case (divb_lindejanhunen)
        active = .true.
        call add_source_linde(dt,ixI^L,ixO^L,pso(saveigrid)%w,w,x)
        call add_source_janhunen(dt,ixI^L,ixO^L,pso(saveigrid)%w,w,x)
      case (divb_lindepowel)
        active = .true.
        call add_source_linde(dt,ixI^L,ixO^L,pso(saveigrid)%w,w,x)
        call add_source_powel(dt,ixI^L,ixO^L,pso(saveigrid)%w,w,x)
      case (divb_lindeglm)
        active = .true.
        call add_source_linde(dt,ixI^L,ixO^L,pso(saveigrid)%w,w,x)
        call add_source_glm2(dt,ixI^L,ixO^L,pso(saveigrid)%w,w,x)
      case (divb_ct)
        continue ! Do nothing
      case (divb_multigrid)
        continue ! Do nothing
      case default
        call mpistop('Unknown divB fix')
      end select
    else if(source_split_divb .and. qsourcesplit) then
      ! Sources related to div B
      select case (type_divb)
      case (divb_none)
        ! Do nothing
      case (divb_glm1)
        active = .true.
        call add_source_glm1(qdt,ixI^L,ixO^L,wCT,w,x)
      case (divb_glm2)
        active = .true.
        call add_source_glm2(dt,ixI^L,ixO^L,pso(saveigrid)%w,w,x)
      case (divb_powel)
        active = .true.
        call add_source_powel(qdt,ixI^L,ixO^L,wCT,w,x)
      case (divb_janhunen)
        active = .true.
        call add_source_janhunen(qdt,ixI^L,ixO^L,wCT,w,x)
      case (divb_linde)
        active = .true.
        call add_source_linde(qdt,ixI^L,ixO^L,wCT,w,x)
      case (divb_lindejanhunen)
        active = .true.
        call add_source_linde(qdt,ixI^L,ixO^L,wCT,w,x)
        call add_source_janhunen(qdt,ixI^L,ixO^L,wCT,w,x)
      case (divb_lindepowel)
        active = .true.
        call add_source_linde(qdt,ixI^L,ixO^L,wCT,w,x)
        call add_source_powel(qdt,ixI^L,ixO^L,wCT,w,x)
      case (divb_lindeglm)
        active = .true.
        call add_source_linde(qdt,ixI^L,ixO^L,wCT,w,x)
        call add_source_glm2(qdt,ixI^L,ixO^L,wCT,w,x)
      case (divb_ct)
        continue ! Do nothing
      case (divb_multigrid)
        continue ! Do nothing
      case default
        call mpistop('Unknown divB fix')
      end select
    end if
    }

    if(mhd_radiative_cooling) then
      call radiative_cooling_add_source(qdt,ixI^L,ixO^L,wCT,&
           w,x,qsourcesplit,active)
    end if

    if(mhd_viscosity) then
      call viscosity_add_source(qdt,ixI^L,ixO^L,wCT,&
           w,x,mhd_energy,qsourcesplit,active)
    end if

    if(mhd_gravity) then
      call gravity_add_source(qdt,ixI^L,ixO^L,wCT,&
           w,x,mhd_energy,qsourcesplit,active)
    end if

  end subroutine mhd_add_source

  subroutine internal_energy_add_source(qdt,ixI^L,ixO^L,wCT,w,x)
    use mod_global_parameters
    use mod_geometry

    integer, intent(in)             :: ixI^L, ixO^L
    double precision, intent(in)    :: qdt
    double precision, intent(in)    :: wCT(ixI^S,1:nw), x(ixI^S,1:ndim)
    double precision, intent(inout) :: w(ixI^S,1:nw)
    double precision                :: pth(ixI^S),v(ixI^S,1:ndir),divv(ixI^S)

    call mhd_get_v(wCT,x,ixI^L,ixI^L,v)
    call divvector(v,ixI^L,ixO^L,divv)
    call mhd_get_pthermal(wCT,x,ixI^L,ixO^L,pth)
    w(ixO^S,e_)=w(ixO^S,e_)-qdt*pth(ixO^S)*divv(ixO^S)

  end subroutine internal_energy_add_source

  !> Source terms after split off time-independent magnetic field
  subroutine add_source_B0split(qdt,ixI^L,ixO^L,wCT,w,x)
    use mod_global_parameters

    integer, intent(in) :: ixI^L, ixO^L
    double precision, intent(in) :: qdt, wCT(ixI^S,1:nw), x(ixI^S,1:ndim)
    double precision, intent(inout) :: w(ixI^S,1:nw)

    double precision :: a(ixI^S,3), b(ixI^S,3), axb(ixI^S,3)
    integer :: idir

    a=0.d0
    b=0.d0
    ! for force-free field J0xB0 =0
    if(.not.B0field_forcefree) then
      ! store B0 magnetic field in b
      b(ixO^S,1:ndir)=block%B0(ixO^S,1:ndir,0)

      ! store J0 current in a
      do idir=7-2*ndir,3
        a(ixO^S,idir)=block%J0(ixO^S,idir)
      end do
      call cross_product(ixI^L,ixO^L,a,b,axb)
      axb(ixO^S,:)=axb(ixO^S,:)*qdt
      ! add J0xB0 source term in momentum equations
      w(ixO^S,mom(1:ndir))=w(ixO^S,mom(1:ndir))+axb(ixO^S,1:ndir)
    end if

    if(mhd_energy) then
      if(.not.block%e_is_internal) then
        a=0.d0
        ! for free-free field -(vxB0) dot J0 =0
        b(ixO^S,:)=wCT(ixO^S,mag(:))
        ! store full magnetic field B0+B1 in b
        if(.not.B0field_forcefree) b(ixO^S,:)=b(ixO^S,:)+block%B0(ixO^S,:,0)
        ! store velocity in a
        do idir=1,ndir
          a(ixO^S,idir)=wCT(ixO^S,mom(idir))/wCT(ixO^S,rho_)
        end do
        call cross_product(ixI^L,ixO^L,a,b,axb)
        axb(ixO^S,:)=axb(ixO^S,:)*qdt
        ! add -(vxB) dot J0 source term in energy equation
        do idir=7-2*ndir,3
          w(ixO^S,e_)=w(ixO^S,e_)-axb(ixO^S,idir)*block%J0(ixO^S,idir)
        end do
      end if
    end if

    if (check_small_values) call mhd_handle_small_values(.false.,w,x,ixI^L,ixO^L,'add_source_B0')

  end subroutine add_source_B0split

  !> Add resistive source to w within ixO Uses 3 point stencil (1 neighbour) in
  !> each direction, non-conservative. If the fourthorder precompiler flag is
  !> set, uses fourth order central difference for the laplacian. Then the
  !> stencil is 5 (2 neighbours).
  subroutine add_source_res1(qdt,ixI^L,ixO^L,wCT,w,x)
    use mod_global_parameters
    use mod_usr_methods
    use mod_geometry

    integer, intent(in)             :: ixI^L, ixO^L
    double precision, intent(in)    :: qdt
    double precision, intent(in) :: wCT(ixI^S,1:nw), x(ixI^S,1:ndim)
    double precision, intent(inout) :: w(ixI^S,1:nw)
    integer :: ixA^L,idir,jdir,kdir,idirmin,idim,jxO^L,hxO^L,ix
    integer :: lxO^L, kxO^L

    double precision :: tmp(ixI^S),tmp2(ixI^S)

    ! For ndir=2 only 3rd component of J can exist, ndir=1 is impossible for MHD
    double precision :: current(ixI^S,7-2*ndir:3),eta(ixI^S)
    double precision :: gradeta(ixI^S,1:ndim), Bf(ixI^S,1:ndir)

    ! Calculating resistive sources involve one extra layer
    if (mhd_4th_order) then
      ixA^L=ixO^L^LADD2;
    else
      ixA^L=ixO^L^LADD1;
    end if

    if (ixImin^D>ixAmin^D.or.ixImax^D<ixAmax^D|.or.) &
         call mpistop("Error in add_source_res1: Non-conforming input limits")

    ! Calculate current density and idirmin
    call get_current(wCT,ixI^L,ixO^L,idirmin,current)

    if (mhd_eta>zero)then
       eta(ixA^S)=mhd_eta
       gradeta(ixO^S,1:ndim)=zero
    else
       call usr_special_resistivity(wCT,ixI^L,ixA^L,idirmin,x,current,eta)
       ! assumes that eta is not function of current?
       do idim=1,ndim
          call gradient(eta,ixI^L,ixO^L,idim,tmp)
          gradeta(ixO^S,idim)=tmp(ixO^S)
       end do
    end if

    if(B0field) then
      Bf(ixI^S,1:ndir)=wCT(ixI^S,mag(1:ndir))+block%B0(ixI^S,1:ndir,0)
    else
      Bf(ixI^S,1:ndir)=wCT(ixI^S,mag(1:ndir))
    end if

    do idir=1,ndir
       ! Put B_idir into tmp2 and eta*Laplace B_idir into tmp
       if (mhd_4th_order) then
         tmp(ixO^S)=zero
         tmp2(ixI^S)=Bf(ixI^S,idir)
         do idim=1,ndim
            lxO^L=ixO^L+2*kr(idim,^D);
            jxO^L=ixO^L+kr(idim,^D);
            hxO^L=ixO^L-kr(idim,^D);
            kxO^L=ixO^L-2*kr(idim,^D);
            tmp(ixO^S)=tmp(ixO^S)+&
                 (-tmp2(lxO^S)+16.0d0*tmp2(jxO^S)-30.0d0*tmp2(ixO^S)+16.0d0*tmp2(hxO^S)-tmp2(kxO^S)) &
                 /(12.0d0 * dxlevel(idim)**2)
         end do
       else
         tmp(ixO^S)=zero
         tmp2(ixI^S)=Bf(ixI^S,idir)
         do idim=1,ndim
            jxO^L=ixO^L+kr(idim,^D);
            hxO^L=ixO^L-kr(idim,^D);
            tmp(ixO^S)=tmp(ixO^S)+&
                 (tmp2(jxO^S)-2.0d0*tmp2(ixO^S)+tmp2(hxO^S))/dxlevel(idim)**2
         end do
       end if

       ! Multiply by eta
       tmp(ixO^S)=tmp(ixO^S)*eta(ixO^S)

       ! Subtract grad(eta) x J = eps_ijk d_j eta J_k if eta is non-constant
       if (mhd_eta<zero)then
          do jdir=1,ndim; do kdir=idirmin,3
             if (lvc(idir,jdir,kdir)/=0)then
                if (lvc(idir,jdir,kdir)==1)then
                   tmp(ixO^S)=tmp(ixO^S)-gradeta(ixO^S,jdir)*current(ixO^S,kdir)
                else
                   tmp(ixO^S)=tmp(ixO^S)+gradeta(ixO^S,jdir)*current(ixO^S,kdir)
                end if
             end if
          end do; end do
       end if

       ! Add sources related to eta*laplB-grad(eta) x J to B and e
       w(ixO^S,mag(idir))=w(ixO^S,mag(idir))+qdt*tmp(ixO^S)
       if (mhd_energy) then
          w(ixO^S,e_)=w(ixO^S,e_)+qdt*tmp(ixO^S)*Bf(ixO^S,idir)
       end if

    end do ! idir

    if (mhd_energy) then
       ! de/dt+=eta*J**2
       tmp(ixO^S)=zero
       do idir=idirmin,3
          tmp(ixO^S)=tmp(ixO^S)+current(ixO^S,idir)**2
       end do
       w(ixO^S,e_)=w(ixO^S,e_)+qdt*eta(ixO^S)*tmp(ixO^S)
    end if

    if (check_small_values) call mhd_handle_small_values(.false.,w,x,ixI^L,ixO^L,'add_source_res1')

  end subroutine add_source_res1

  !> Add resistive source to w within ixO
  !> Uses 5 point stencil (2 neighbours) in each direction, conservative
  subroutine add_source_res2(qdt,ixI^L,ixO^L,wCT,w,x)
    use mod_global_parameters
    use mod_usr_methods
    use mod_geometry

    integer, intent(in)             :: ixI^L, ixO^L
    double precision, intent(in)    :: qdt
    double precision, intent(in)    :: wCT(ixI^S,1:nw), x(ixI^S,1:ndim)
    double precision, intent(inout) :: w(ixI^S,1:nw)

    ! For ndir=2 only 3rd component of J can exist, ndir=1 is impossible for MHD
    double precision :: current(ixI^S,7-2*ndir:3),eta(ixI^S),curlj(ixI^S,1:3)
    double precision :: tmpvec(ixI^S,1:3)
    integer :: ixA^L,idir,idirmin,idirmin1

    ixA^L=ixO^L^LADD2;

    if (ixImin^D>ixAmin^D.or.ixImax^D<ixAmax^D|.or.) &
         call mpistop("Error in add_source_res2: Non-conforming input limits")

    ixA^L=ixO^L^LADD1;
    ! Calculate current density within ixL: J=curl B, thus J_i=eps_ijk*d_j B_k
    ! Determine exact value of idirmin while doing the loop.
    call get_current(wCT,ixI^L,ixA^L,idirmin,current)

    if (mhd_eta>zero)then
       eta(ixA^S)=mhd_eta
    else
       call usr_special_resistivity(wCT,ixI^L,ixA^L,idirmin,x,current,eta)
    end if

    ! dB/dt= -curl(J*eta), thus B_i=B_i-eps_ijk d_j Jeta_k
    tmpvec(ixA^S,1:ndir)=zero
    do idir=idirmin,3
       tmpvec(ixA^S,idir)=current(ixA^S,idir)*eta(ixA^S)
    end do
    call curlvector(tmpvec,ixI^L,ixO^L,curlj,idirmin1,1,3)
    if(stagger_grid) then
      ! if 2.5D
      if(ndir==3) w(ixO^S,mag(ndir)) = w(ixO^S,mag(ndir))-qdt*curlj(ixO^S,ndir)
    else
      do idir=1,ndir
        w(ixO^S,mag(idir)) = w(ixO^S,mag(idir))-qdt*curlj(ixO^S,idir)
      end do
    end if

    if(mhd_energy) then
      ! de/dt= +div(B x Jeta) = eta J^2 - B dot curl(eta J)
      ! de1/dt= eta J^2 - B1 dot curl(eta J)
      w(ixO^S,e_)=w(ixO^S,e_)+qdt*(sum(current(ixO^S,:)**2,dim=ndim+1)*eta(ixO^S)-&
        sum(wCT(ixO^S,mag(1:ndir))*curlj(ixO^S,1:ndir),dim=ndim+1))
    end if

    if (check_small_values) call mhd_handle_small_values(.false.,w,x,ixI^L,ixO^L,'add_source_res2')

  end subroutine add_source_res2

  !> Add Hyper-resistive source to w within ixO
  !> Uses 9 point stencil (4 neighbours) in each direction.
  subroutine add_source_hyperres(qdt,ixI^L,ixO^L,wCT,w,x)
    use mod_global_parameters
    use mod_geometry
    use mod_geometry

    integer, intent(in)             :: ixI^L, ixO^L
    double precision, intent(in)    :: qdt
    double precision, intent(in)    :: wCT(ixI^S,1:nw), x(ixI^S,1:ndim)
    double precision, intent(inout) :: w(ixI^S,1:nw)
    !.. local ..
    double precision                :: current(ixI^S,7-2*ndir:3)
    double precision                :: tmpvec(ixI^S,1:3),tmpvec2(ixI^S,1:3),tmp(ixI^S),ehyper(ixI^S,1:3)
    integer                         :: ixA^L,idir,jdir,kdir,idirmin,idirmin1

    ixA^L=ixO^L^LADD3;
    if (ixImin^D>ixAmin^D.or.ixImax^D<ixAmax^D|.or.) &
         call mpistop("Error in add_source_hyperres: Non-conforming input limits")

    call get_current(wCT,ixI^L,ixA^L,idirmin,current)
    tmpvec(ixA^S,1:ndir)=zero
    do jdir=idirmin,3
       tmpvec(ixA^S,jdir)=current(ixA^S,jdir)
    end do

    ixA^L=ixO^L^LADD2;
    call curlvector(tmpvec,ixI^L,ixA^L,tmpvec2,idirmin1,1,3)

    ixA^L=ixO^L^LADD1;
    tmpvec(ixA^S,1:ndir)=zero
    call curlvector(tmpvec2,ixI^L,ixA^L,tmpvec,idirmin1,1,3)
    ehyper(ixA^S,1:ndir) = - tmpvec(ixA^S,1:ndir)*mhd_eta_hyper

    ixA^L=ixO^L;
    tmpvec2(ixA^S,1:ndir)=zero
    call curlvector(ehyper,ixI^L,ixA^L,tmpvec2,idirmin1,1,3)

    do idir=1,ndir
      w(ixO^S,mag(idir)) = w(ixO^S,mag(idir))-tmpvec2(ixO^S,idir)*qdt
    end do

    if (mhd_energy) then
      ! de/dt= +div(B x Ehyper)
      ixA^L=ixO^L^LADD1;
      tmpvec2(ixA^S,1:ndir)=zero
      do idir=1,ndir; do jdir=1,ndir; do kdir=idirmin,3
        tmpvec2(ixA^S,idir) = tmpvec(ixA^S,idir)&
        + lvc(idir,jdir,kdir)*wCT(ixA^S,mag(jdir))*ehyper(ixA^S,kdir)
      end do; end do; end do
      tmp(ixO^S)=zero
      call divvector(tmpvec2,ixI^L,ixO^L,tmp)
      w(ixO^S,e_)=w(ixO^S,e_)+tmp(ixO^S)*qdt
    end if

    if (check_small_values)  call mhd_handle_small_values(.false.,w,x,ixI^L,ixO^L,'add_source_hyperres')

  end subroutine add_source_hyperres

  subroutine add_source_glm1(qdt,ixI^L,ixO^L,wCT,w,x)
    ! Add divB related sources to w within ixO
    ! corresponding to Dedner JCP 2002, 175, 645 _equation 24_
    ! giving the EGLM-MHD scheme
    use mod_global_parameters
    use mod_geometry

    integer, intent(in) :: ixI^L, ixO^L
    double precision, intent(in) :: qdt, wCT(ixI^S,1:nw), x(ixI^S,1:ndim)
    double precision, intent(inout) :: w(ixI^S,1:nw)
    double precision:: divb(ixI^S)
    integer          :: idim,idir
    double precision :: gradPsi(ixI^S)

    ! We calculate now div B
    call get_divb(wCT,ixI^L,ixO^L,divb, mhd_divb_4thorder)

    ! dPsi/dt =  - Ch^2/Cp^2 Psi
    if (mhd_glm_alpha < zero) then
      w(ixO^S,psi_) = abs(mhd_glm_alpha)*wCT(ixO^S,psi_)
    else
      ! implicit update of Psi variable
      ! equation (27) in Mignone 2010 J. Com. Phys. 229, 2117
      if(slab_uniform) then
        w(ixO^S,psi_) = dexp(-qdt*cmax_global*mhd_glm_alpha/minval(dxlevel(:)))*w(ixO^S,psi_)
      else
        w(ixO^S,psi_) = dexp(-qdt*cmax_global*mhd_glm_alpha/minval(block%ds(ixO^S,:),dim=ndim+1))*w(ixO^S,psi_)
      end if
    end if

    ! gradient of Psi
    do idim=1,ndim
       select case(typegrad)
       case("central")
          call gradient(wCT(ixI^S,psi_),ixI^L,ixO^L,idim,gradPsi)
       case("limited")
          call gradientS(wCT(ixI^S,psi_),ixI^L,ixO^L,idim,gradPsi)
       end select
       if (mhd_energy .and. .not.block%e_is_internal) then
       ! e  = e  -qdt (b . grad(Psi))
         w(ixO^S,e_) = w(ixO^S,e_)-qdt*wCT(ixO^S,mag(idim))*gradPsi(ixO^S)
       end if
    end do

    ! m = m - qdt b div b
    do idir=1,ndir
      w(ixO^S,mom(idir))=w(ixO^S,mom(idir))-qdt*mhd_mag_i_all(w,ixI^L,ixO^L,idir)*divb(ixO^S)
    end do

    if (check_small_values) call mhd_handle_small_values(.false.,w,x,ixI^L,ixO^L,'add_source_glm1')

  end subroutine add_source_glm1

  subroutine add_source_glm2(qdt,ixI^L,ixO^L,wCT,w,x)
    ! Add divB related sources to w within ixO
    ! corresponding to Eq. 3.17 Derigs et al 2018 JCP, 364, 420
    use mod_global_parameters
    use mod_geometry

    integer, intent(in) :: ixI^L, ixO^L
    double precision, intent(in) :: qdt, wCT(ixI^S,1:nw), x(ixI^S,1:ndim)
    double precision, intent(inout) :: w(ixI^S,1:nw)
    double precision:: divb(ixI^S),v(ixI^S,1:ndir)
    integer          :: idim,idir
    double precision :: gradPsi(ixI^S,ndim), Bf(ixI^S,1:ndir)

    ! calculate now div B
    call get_divb(wCT,ixI^L,ixO^L,divb, mhd_divb_4thorder)

    ! calculate velocity
    call mhd_get_v(wCT,x,ixI^L,ixO^L,v)

    ! gradient of Psi
    do idim=1,ndim
       select case(typegrad)
       case("central")
         call gradient(wCT(ixI^S,psi_),ixI^L,ixO^L,idim,gradPsi(ixI^S,idim))
       case("limited")
         call gradientS(wCT(ixI^S,psi_),ixI^L,ixO^L,idim,gradPsi(ixI^S,idim))
       end select
    end do

    if(B0field) then
      Bf(ixI^S,1:ndir)=wCT(ixI^S,mag(1:ndir))+block%B0(ixI^S,1:ndir,0)
    else
      Bf(ixI^S,1:ndir)=wCT(ixI^S,mag(1:ndir))
    end if

    if (mhd_energy .and. .not.block%e_is_internal) then
       ! e = e - qdt ( (v . b) * div b + (grad psi . v) * psi)
       w(ixO^S,e_)=w(ixO^S,e_) - qdt * (divb(ixO^S) * &
            sum(v(ixO^S,:)*Bf(ixO^S,:),dim=ndim+1) + wCT(ixO^S,psi_)*&
            sum(v(ixO^S,1:ndim)*gradPsi(ixO^S,1:ndim),dim=ndim+1))
    end if

    ! b_i = b_i - qdt * v_i * div b
    do idir=1,ndir
      w(ixO^S,mag(idir))=w(ixO^S,mag(idir))-qdt*v(ixO^S,idir)*divb(ixO^S)
    end do

    ! m_i = m_i - qdt * b_i * div b
    do idir=1,ndir
      w(ixO^S,mom(idir))=w(ixO^S,mom(idir))-qdt*Bf(ixO^S,idir)*divb(ixO^S)
    end do

    ! psi = psi - qdt * (v . grad(psi) + alpha * psi)
    w(ixO^S,psi_) = w(ixO^S,psi_)-qdt*(sum(v(ixO^S,1:ndim)*gradPsi(ixO^S,1:ndim),dim=ndim+1)+&
      vmax_global/0.18d0*wCT(ixO^S,psi_))

    if (check_small_values) call mhd_handle_small_values(.false.,w,x,ixI^L,ixO^L,'add_source_glm')

  end subroutine add_source_glm2

  !> Add divB related sources to w within ixO corresponding to Powel
  subroutine add_source_powel(qdt,ixI^L,ixO^L,wCT,w,x)
    use mod_global_parameters

    integer, intent(in)             :: ixI^L, ixO^L
    double precision, intent(in)    :: qdt,   wCT(ixI^S,1:nw), x(ixI^S,1:ndim)
    double precision, intent(inout) :: w(ixI^S,1:nw)
    double precision                :: divb(ixI^S),v(ixI^S,1:ndir)
    integer                         :: idir

    ! We calculate now div B
    call get_divb(wCT,ixI^L,ixO^L,divb, mhd_divb_4thorder)

    ! calculate velocity
    call mhd_get_v(wCT,x,ixI^L,ixO^L,v)

    if (mhd_energy .and. .not.block%e_is_internal) then
      ! e = e - qdt (v . b) * div b
      w(ixO^S,e_)=w(ixO^S,e_)-&
           qdt*sum(v(ixO^S,:)*wCT(ixO^S,mag(:)),dim=ndim+1)*divb(ixO^S)
    end if

    ! b = b - qdt v * div b
    do idir=1,ndir
      w(ixO^S,mag(idir))=w(ixO^S,mag(idir))-qdt*v(ixO^S,idir)*divb(ixO^S)
    end do

    ! m = m - qdt b div b
    do idir=1,ndir
      w(ixO^S,mom(idir))=w(ixO^S,mom(idir))-qdt*mhd_mag_i_all(w,ixI^L,ixO^L,idir)*divb(ixO^S)
    end do

    if (check_small_values) call mhd_handle_small_values(.false.,w,x,ixI^L,ixO^L,'add_source_powel')

  end subroutine add_source_powel

  subroutine add_source_janhunen(qdt,ixI^L,ixO^L,wCT,w,x)
    ! Add divB related sources to w within ixO
    ! corresponding to Janhunen, just the term in the induction equation.
    use mod_global_parameters

    integer, intent(in)             :: ixI^L, ixO^L
    double precision, intent(in)    :: qdt,   wCT(ixI^S,1:nw), x(ixI^S,1:ndim)
    double precision, intent(inout) :: w(ixI^S,1:nw)
    double precision                :: divb(ixI^S)
    integer                         :: idir

    ! We calculate now div B
    call get_divb(wCT,ixI^L,ixO^L,divb, mhd_divb_4thorder)

    ! b = b - qdt v * div b
    do idir=1,ndir
      w(ixO^S,mag(idir))=w(ixO^S,mag(idir))-qdt*wCT(ixO^S,mom(idir))/wCT(ixO^S,rho_)*divb(ixO^S)
    end do

    if (check_small_values) call mhd_handle_small_values(.false.,w,x,ixI^L,ixO^L,'add_source_janhunen')

  end subroutine add_source_janhunen

  subroutine add_source_linde(qdt,ixI^L,ixO^L,wCT,w,x)
    ! Add Linde's divB related sources to wnew within ixO
    use mod_global_parameters
    use mod_geometry

    integer, intent(in)             :: ixI^L, ixO^L
    double precision, intent(in)    :: qdt, wCT(ixI^S,1:nw), x(ixI^S,1:ndim)
    double precision, intent(inout) :: w(ixI^S,1:nw)
    integer :: idim, idir, ixp^L, i^D, iside
    double precision :: divb(ixI^S),graddivb(ixI^S)
    logical, dimension(-1:1^D&) :: leveljump

    ! Calculate div B
    ixp^L=ixO^L^LADD1;
    call get_divb(wCT,ixI^L,ixp^L,divb, mhd_divb_4thorder)

    ! for AMR stability, retreat one cell layer from the boarders of level jump
    {do i^DB=-1,1\}
      if(i^D==0|.and.) cycle
      if(neighbor_type(i^D,saveigrid)==2 .or. neighbor_type(i^D,saveigrid)==4) then
        leveljump(i^D)=.true.
      else
        leveljump(i^D)=.false.
      end if
    {end do\}

    ixp^L=ixO^L;
    do idim=1,ndim
      select case(idim)
       {case(^D)
          do iside=1,2
            i^DD=kr(^DD,^D)*(2*iside-3);
            if (leveljump(i^DD)) then
              if (iside==1) then
                ixpmin^D=ixOmin^D-i^D
              else
                ixpmax^D=ixOmax^D-i^D
              end if
            end if
          end do
       \}
      end select
    end do

    ! Add Linde's diffusive terms
    do idim=1,ndim
       ! Calculate grad_idim(divb)
       select case(typegrad)
       case("central")
         call gradient(divb,ixI^L,ixp^L,idim,graddivb)
       case("limited")
         call gradientS(divb,ixI^L,ixp^L,idim,graddivb)
       end select

       ! Multiply by Linde's eta*dt = divbdiff*(c_max*dx)*dt = divbdiff*dx**2
       if (slab_uniform) then
          graddivb(ixp^S)=graddivb(ixp^S)*divbdiff/(^D&1.0d0/dxlevel(^D)**2+)
       else
          graddivb(ixp^S)=graddivb(ixp^S)*divbdiff &
                          /(^D&1.0d0/block%ds(ixp^S,^D)**2+)
       end if

       w(ixp^S,mag(idim))=w(ixp^S,mag(idim))+graddivb(ixp^S)

       if (mhd_energy .and. typedivbdiff=='all' .and. .not.block%e_is_internal) then
         ! e += B_idim*eta*grad_idim(divb)
         w(ixp^S,e_)=w(ixp^S,e_)+wCT(ixp^S,mag(idim))*graddivb(ixp^S)
       end if
    end do

    if (check_small_values) call mhd_handle_small_values(.false.,w,x,ixI^L,ixO^L,'add_source_linde')

  end subroutine add_source_linde

  !> Calculate div B within ixO
  subroutine get_divb(w,ixI^L,ixO^L,divb, fourthorder)

    use mod_global_parameters
    use mod_geometry

    integer, intent(in)             :: ixI^L, ixO^L
    double precision, intent(in)    :: w(ixI^S,1:nw)
    double precision, intent(inout) :: divb(ixI^S)
    logical, intent(in), optional   :: fourthorder

    double precision                   :: bvec(ixI^S,1:ndir)
    double precision                   :: divb_corner(ixI^S), sign
    double precision                   :: aux_vol(ixI^S)
    integer                            :: ixC^L, idir, ic^D, ix^L

    if(stagger_grid) then
      divb=0.d0
      do idir=1,ndim
        ixC^L=ixO^L-kr(idir,^D);
        divb(ixO^S)=divb(ixO^S)+block%ws(ixO^S,idir)*block%surfaceC(ixO^S,idir)-&
                                block%ws(ixC^S,idir)*block%surfaceC(ixC^S,idir)
      end do
      divb(ixO^S)=divb(ixO^S)/block%dvolume(ixO^S)
    else
      bvec(ixI^S,:)=w(ixI^S,mag(:))
      select case(typediv)
      case("central")
        call divvector(bvec,ixI^L,ixO^L,divb,fourthorder)
      case("limited")
        call divvectorS(bvec,ixI^L,ixO^L,divb)
      end select
    end if

  end subroutine get_divb

  !> get dimensionless div B = |divB| * volume / area / |B|
  subroutine get_normalized_divb(w,ixI^L,ixO^L,divb)

    use mod_global_parameters

    integer, intent(in)                :: ixI^L, ixO^L
    double precision, intent(in)       :: w(ixI^S,1:nw)
    double precision                   :: divb(ixI^S), dsurface(ixI^S)

    integer :: ixA^L,idims

    call get_divb(w,ixI^L,ixO^L,divb)
    if(slab_uniform) then
      divb(ixO^S)=0.5d0*abs(divb(ixO^S))/sqrt(mhd_mag_en_all(w,ixI^L,ixO^L))/sum(1.d0/dxlevel(:))
    else
      ixAmin^D=ixOmin^D-1;
      ixAmax^D=ixOmax^D-1;
      dsurface(ixO^S)= sum(block%surfaceC(ixO^S,:),dim=ndim+1)
      do idims=1,ndim
        ixA^L=ixO^L-kr(idims,^D);
        dsurface(ixO^S)=dsurface(ixO^S)+block%surfaceC(ixA^S,idims)
      end do
      divb(ixO^S)=abs(divb(ixO^S))/sqrt(mhd_mag_en_all(w,ixI^L,ixO^L))*&
      block%dvolume(ixO^S)/dsurface(ixO^S)
    end if

  end subroutine get_normalized_divb

  !> Calculate idirmin and the idirmin:3 components of the common current array
  !> make sure that dxlevel(^D) is set correctly.
  subroutine get_current(w,ixI^L,ixO^L,idirmin,current)
    use mod_global_parameters
    use mod_geometry

    integer :: idirmin0
    integer :: ixO^L, idirmin, ixI^L
    double precision :: w(ixI^S,1:nw)
    integer :: idir

    ! For ndir=2 only 3rd component of J can exist, ndir=1 is impossible for MHD
    double precision :: current(ixI^S,7-2*ndir:3),bvec(ixI^S,1:ndir)

    idirmin0 = 7-2*ndir

    bvec(ixI^S,1:ndir)=w(ixI^S,mag(1:ndir))

    call curlvector(bvec,ixI^L,ixO^L,current,idirmin,idirmin0,ndir)

    if(B0field) current(ixO^S,idirmin0:3)=current(ixO^S,idirmin0:3)+&
        block%J0(ixO^S,idirmin0:3)

  end subroutine get_current

  !> If resistivity is not zero, check diffusion time limit for dt
  subroutine mhd_get_dt(w,ixI^L,ixO^L,dtnew,dx^D,x)
    use mod_global_parameters
    use mod_usr_methods
    use mod_radiative_cooling, only: cooling_get_dt
    use mod_viscosity, only: viscosity_get_dt
    use mod_gravity, only: gravity_get_dt

    integer, intent(in)             :: ixI^L, ixO^L
    double precision, intent(inout) :: dtnew
    double precision, intent(in)    :: dx^D
    double precision, intent(in)    :: w(ixI^S,1:nw)
    double precision, intent(in)    :: x(ixI^S,1:ndim)

    integer                       :: idirmin,idim
    double precision              :: dxarr(ndim)
    double precision              :: current(ixI^S,7-2*ndir:3),eta(ixI^S)

    dtnew = bigdouble

    ^D&dxarr(^D)=dx^D;
    if (mhd_eta>zero)then
       dtnew=dtdiffpar*minval(dxarr(1:ndim))**2/mhd_eta
    else if (mhd_eta<zero)then
       call get_current(w,ixI^L,ixO^L,idirmin,current)
       call usr_special_resistivity(w,ixI^L,ixO^L,idirmin,x,current,eta)
       dtnew=bigdouble
       do idim=1,ndim
         if(slab_uniform) then
           dtnew=min(dtnew,&
                dtdiffpar/(smalldouble+maxval(eta(ixO^S)/dxarr(idim)**2)))
         else
           dtnew=min(dtnew,&
                dtdiffpar/(smalldouble+maxval(eta(ixO^S)/block%ds(ixO^S,idim)**2)))
         end if
       end do
    end if

    if(mhd_eta_hyper>zero) then
      if(slab_uniform) then
        dtnew=min(dtdiffpar*minval(dxarr(1:ndim))**4/mhd_eta_hyper,dtnew)
      else
        dtnew=min(dtdiffpar*minval(block%ds(ixO^S,1:ndim))**4/mhd_eta_hyper,dtnew)
      end if
    end if

    if(mhd_radiative_cooling) then
      call cooling_get_dt(w,ixI^L,ixO^L,dtnew,dx^D,x)
    end if

    if(mhd_viscosity) then
      call viscosity_get_dt(w,ixI^L,ixO^L,dtnew,dx^D,x)
    end if

    if(mhd_gravity) then
      call gravity_get_dt(w,ixI^L,ixO^L,dtnew,dx^D,x)
    end if

  end subroutine mhd_get_dt

  ! Add geometrical source terms to w
  subroutine mhd_add_source_geom(qdt,ixI^L,ixO^L,wCT,w,x)
    use mod_global_parameters
    use mod_geometry

    integer, intent(in)             :: ixI^L, ixO^L
    double precision, intent(in)    :: qdt, x(ixI^S,1:ndim)
    double precision, intent(inout) :: wCT(ixI^S,1:nw), w(ixI^S,1:nw)

    integer          :: iw,idir, h1x^L{^NOONED, h2x^L}
    double precision :: tmp(ixI^S),tmp1(ixI^S),tmp2(ixI^S)

    integer :: mr_,mphi_ ! Polar var. names
    integer :: br_,bphi_

    mr_=mom(1); mphi_=mom(1)-1+phi_  ! Polar var. names
    br_=mag(1); bphi_=mag(1)-1+phi_

    select case (coordinate)
    case (cylindrical)
      if (angmomfix) then
        call mpistop("angmomfix not implemented yet in MHD")
      endif
       call mhd_get_p_total(wCT,x,ixI^L,ixO^L,tmp)
       if(phi_>0) then
         w(ixO^S,mr_)=w(ixO^S,mr_)+qdt/x(ixO^S,1)*(tmp(ixO^S)-&
                   wCT(ixO^S,bphi_)**2+wCT(ixO^S,mphi_)**2/wCT(ixO^S,rho_))
         w(ixO^S,mphi_)=w(ixO^S,mphi_)+qdt/x(ixO^S,1)*(&
                  -wCT(ixO^S,mphi_)*wCT(ixO^S,mr_)/wCT(ixO^S,rho_) &
                  +wCT(ixO^S,bphi_)*wCT(ixO^S,br_))
         w(ixO^S,bphi_)=w(ixO^S,bphi_)+qdt/x(ixO^S,1)*&
                  (wCT(ixO^S,bphi_)*wCT(ixO^S,mr_) &
                  -wCT(ixO^S,br_)*wCT(ixO^S,mphi_)) &
                  /wCT(ixO^S,rho_)
       else
         w(ixO^S,mr_)=w(ixO^S,mr_)+qdt/x(ixO^S,1)*tmp(ixO^S)
       end if
       if(mhd_glm) w(ixO^S,br_)=w(ixO^S,br_)+qdt*wCT(ixO^S,psi_)/x(ixO^S,1)
    case (spherical)
       h1x^L=ixO^L-kr(1,^D); {^NOONED h2x^L=ixO^L-kr(2,^D);}
       call mhd_get_p_total(wCT,x,ixI^L,ixO^L,tmp1)
       tmp(ixO^S)=tmp1(ixO^S)
       if(B0field) then
         tmp2(ixO^S)=sum(block%B0(ixO^S,:,0)*wCT(ixO^S,mag(:)),dim=ndim+1)
         tmp(ixO^S)=tmp(ixO^S)+tmp2(ixO^S)
       end if
       ! m1
       tmp(ixO^S)=tmp(ixO^S)*x(ixO^S,1) &
                  *(block%surfaceC(ixO^S,1)-block%surfaceC(h1x^S,1))/block%dvolume(ixO^S)
       if(ndir>1) then
         do idir=2,ndir
           tmp(ixO^S)=tmp(ixO^S)+wCT(ixO^S,mom(idir))**2/wCT(ixO^S,rho_)-wCT(ixO^S,mag(idir))**2
           if(B0field) tmp(ixO^S)=tmp(ixO^S)-2.0d0*block%B0(ixO^S,idir,0)*wCT(ixO^S,mag(idir))
         end do
       end if
       w(ixO^S,mom(1))=w(ixO^S,mom(1))+qdt*tmp(ixO^S)/x(ixO^S,1)
       ! b1
       if(mhd_glm) then
         w(ixO^S,mag(1))=w(ixO^S,mag(1))+qdt/x(ixO^S,1)*2.0d0*wCT(ixO^S,psi_)
       end if

       {^NOONED
       ! m2
       tmp(ixO^S)=tmp1(ixO^S)
       if(B0field) then
         tmp(ixO^S)=tmp(ixO^S)+tmp2(ixO^S)
       end if
       ! This will make hydrostatic p=const an exact solution
       w(ixO^S,mom(2))=w(ixO^S,mom(2))+qdt*tmp(ixO^S) &
            *(block%surfaceC(ixO^S,2)-block%surfaceC(h2x^S,2)) &
            /block%dvolume(ixO^S)
       tmp(ixO^S)=-(wCT(ixO^S,mom(1))*wCT(ixO^S,mom(2))/wCT(ixO^S,rho_) &
            -wCT(ixO^S,mag(1))*wCT(ixO^S,mag(2)))
       if (B0field) then
          tmp(ixO^S)=tmp(ixO^S)+block%B0(ixO^S,1,0)*wCT(ixO^S,mag(2)) &
               +wCT(ixO^S,mag(1))*block%B0(ixO^S,2,0)
       end if
       if(ndir==3) then
         tmp(ixO^S)=tmp(ixO^S)+(wCT(ixO^S,mom(3))**2/wCT(ixO^S,rho_) &
              -wCT(ixO^S,mag(3))**2)*dcos(x(ixO^S,2))/dsin(x(ixO^S,2))
         if (B0field) then
            tmp(ixO^S)=tmp(ixO^S)-2.0d0*block%B0(ixO^S,3,0)*wCT(ixO^S,mag(3))&
                 *dcos(x(ixO^S,2))/dsin(x(ixO^S,2))
         end if
       end if
       w(ixO^S,mom(2))=w(ixO^S,mom(2))+qdt*tmp(ixO^S)/x(ixO^S,1)
       ! b2
       tmp(ixO^S)=(wCT(ixO^S,mom(1))*wCT(ixO^S,mag(2)) &
            -wCT(ixO^S,mom(2))*wCT(ixO^S,mag(1)))/wCT(ixO^S,rho_)
       if(B0field) then
         tmp(ixO^S)=tmp(ixO^S)+(wCT(ixO^S,mom(1))*block%B0(ixO^S,2,0) &
              -wCT(ixO^S,mom(2))*block%B0(ixO^S,1,0))/wCT(ixO^S,rho_)
       end if
       if(mhd_glm) then
         tmp(ixO^S)=tmp(ixO^S) &
              + dcos(x(ixO^S,2))/dsin(x(ixO^S,2))*wCT(ixO^S,psi_)
       end if
       w(ixO^S,mag(2))=w(ixO^S,mag(2))+qdt*tmp(ixO^S)/x(ixO^S,1)
       }

       if(ndir==3) then
         ! m3
         if(.not.angmomfix) then
           tmp(ixO^S)=-(wCT(ixO^S,mom(3))*wCT(ixO^S,mom(1))/wCT(ixO^S,rho_) &
                -wCT(ixO^S,mag(3))*wCT(ixO^S,mag(1))) {^NOONED &
                -(wCT(ixO^S,mom(2))*wCT(ixO^S,mom(3))/wCT(ixO^S,rho_) &
                -wCT(ixO^S,mag(2))*wCT(ixO^S,mag(3))) &
                *dcos(x(ixO^S,2))/dsin(x(ixO^S,2)) }
           if (B0field) then
              tmp(ixO^S)=tmp(ixO^S)+block%B0(ixO^S,1,0)*wCT(ixO^S,mag(3)) &
                   +wCT(ixO^S,mag(1))*block%B0(ixO^S,3,0) {^NOONED &
                   +(block%B0(ixO^S,2,0)*wCT(ixO^S,mag(3)) &
                   +wCT(ixO^S,mag(2))*block%B0(ixO^S,3,0)) &
                   *dcos(x(ixO^S,2))/dsin(x(ixO^S,2)) }
           end if
           w(ixO^S,mom(3))=w(ixO^S,mom(3))+qdt*tmp(ixO^S)/x(ixO^S,1)
         else
           call mpistop("angmomfix not implemented yet in MHD")
         end if
         ! b3
         tmp(ixO^S)=(wCT(ixO^S,mom(1))*wCT(ixO^S,mag(3)) &
              -wCT(ixO^S,mom(3))*wCT(ixO^S,mag(1)))/wCT(ixO^S,rho_) {^NOONED &
              -(wCT(ixO^S,mom(3))*wCT(ixO^S,mag(2)) &
              -wCT(ixO^S,mom(2))*wCT(ixO^S,mag(3)))*dcos(x(ixO^S,2)) &
              /(wCT(ixO^S,rho_)*dsin(x(ixO^S,2))) }
         if (B0field) then
            tmp(ixO^S)=tmp(ixO^S)+(wCT(ixO^S,mom(1))*block%B0(ixO^S,3,0) &
                 -wCT(ixO^S,mom(3))*block%B0(ixO^S,1,0))/wCT(ixO^S,rho_){^NOONED &
                 -(wCT(ixO^S,mom(3))*block%B0(ixO^S,2,0) &
                 -wCT(ixO^S,mom(2))*block%B0(ixO^S,3,0))*dcos(x(ixO^S,2)) &
                 /(wCT(ixO^S,rho_)*dsin(x(ixO^S,2))) }
         end if
         w(ixO^S,mag(3))=w(ixO^S,mag(3))+qdt*tmp(ixO^S)/x(ixO^S,1)
       end if
    end select
  end subroutine mhd_add_source_geom

  !> Compute 2 times total magnetic energy
  function mhd_mag_en_all(w, ixI^L, ixO^L) result(mge)
    use mod_global_parameters
    integer, intent(in)           :: ixI^L, ixO^L
    double precision, intent(in)  :: w(ixI^S, nw)
    double precision              :: mge(ixO^S)

    if (B0field) then
      mge = sum((w(ixO^S, mag(:))+block%B0(ixO^S,:,block%iw0))**2, dim=ndim+1)
    else
      mge = sum(w(ixO^S, mag(:))**2, dim=ndim+1)
    end if
  end function mhd_mag_en_all

  !> Compute 1/sqrt(1+v_A^2/c^2) for Boris' approximation, where v_A is the
  !> Alfven velocity
  function mhd_gamma_alfven(w, ixI^L, ixO^L) result(gamma_A)
    use mod_global_parameters
    integer, intent(in)           :: ixI^L, ixO^L
    double precision, intent(in)  :: w(ixI^S, nw)
    double precision              :: gamma_A(ixO^S)

    ! Compute the inverse of sqrt(1 + B^2/(rho * c^2))
    gamma_A(ixO^S) = 1.0d0 / sqrt(1.0d0 + mhd_mag_en_all(w, ixI^L, ixO^L) / &
         (w(ixO^S, rho_) * mhd_boris_c**2))
  end function mhd_gamma_alfven

  !> Compute 1/(1+v_A^2/c^2) for Boris' approximation, where v_A is the Alfven
  !> velocity
  subroutine mhd_gamma2_alfven(w, ixI^L, ixO^L, out)
    use mod_global_parameters
    integer, intent(in)           :: ixI^L, ixO^L
    double precision, intent(in)  :: w(ixI^S, nw)
    double precision, intent(out) :: out(ixO^S)

    ! Compute the inverse of 1 + B^2/(rho * c^2)
    out = 1.0d0 / (1.0d0 + mhd_mag_en_all(w, ixI^L, ixO^L) / &
         (w(ixO^S, rho_) * mhd_boris_c**2))
  end subroutine mhd_gamma2_alfven

  !> Compute full magnetic field by direction
  function mhd_mag_i_all(w, ixI^L, ixO^L,idir) result(mgf)
    use mod_global_parameters
    integer, intent(in)           :: ixI^L, ixO^L, idir
    double precision, intent(in)  :: w(ixI^S, nw)
    double precision              :: mgf(ixO^S)

    if (B0field) then
      mgf = w(ixO^S, mag(idir))+block%B0(ixO^S,idir,block%iw0)
    else
      mgf = w(ixO^S, mag(idir))
    end if
  end function mhd_mag_i_all

  !> Compute evolving magnetic energy
  function mhd_mag_en(w, ixI^L, ixO^L) result(mge)
    use mod_global_parameters, only: nw, ndim
    integer, intent(in)           :: ixI^L, ixO^L
    double precision, intent(in)  :: w(ixI^S, nw)
    double precision              :: mge(ixO^S)

    mge = 0.5d0 * sum(w(ixO^S, mag(:))**2, dim=ndim+1)
  end function mhd_mag_en

  !> compute kinetic energy
  function mhd_kin_en(w, ixI^L, ixO^L, inv_rho) result(ke)
    use mod_global_parameters, only: nw, ndim
    integer, intent(in)           :: ixI^L, ixO^L
    double precision, intent(in)  :: w(ixI^S, nw)
    double precision              :: ke(ixO^S)
    double precision, intent(in), optional :: inv_rho(ixO^S)

    if (present(inv_rho)) then
       ke = 0.5d0 * sum(w(ixO^S, mom(:))**2, dim=ndim+1) * inv_rho
    else
       ke = 0.5d0 * sum(w(ixO^S, mom(:))**2, dim=ndim+1) / w(ixO^S, rho_)
    end if
  end function mhd_kin_en

  subroutine mhd_getv_Hall(w,x,ixI^L,ixO^L,vHall)
    use mod_global_parameters

    integer, intent(in)             :: ixI^L, ixO^L
    double precision, intent(in)    :: w(ixI^S,nw)
    double precision, intent(in)    :: x(ixI^S,1:ndim)
    double precision, intent(inout) :: vHall(ixI^S,1:3)

    integer          :: idir, idirmin
    double precision :: current(ixI^S,7-2*ndir:3)

    ! Calculate current density and idirmin
    call get_current(w,ixI^L,ixO^L,idirmin,current)
    vHall(ixO^S,1:3) = zero
    vHall(ixO^S,idirmin:3) = - mhd_etah*current(ixO^S,idirmin:3)
    do idir = idirmin, 3
       vHall(ixO^S,idir) = vHall(ixO^S,idir)/w(ixO^S,rho_)
    end do

  end subroutine mhd_getv_Hall

  subroutine mhd_getdt_Hall(w,x,ixI^L,ixO^L,dx^D,dthall)
    use mod_global_parameters

    integer, intent(in) :: ixI^L, ixO^L
    double precision, intent(in)    :: dx^D
    double precision, intent(in)    :: w(ixI^S,1:nw)
    double precision, intent(in)    :: x(ixI^S,1:ndim)
    double precision, intent(out)   :: dthall
    !.. local ..
    double precision :: dxarr(ndim)
    double precision :: bmag(ixI^S)

    dthall=bigdouble

    ! because we have that in cmax now:
    return

    ^D&dxarr(^D)=dx^D;

    if (.not. B0field) then
       bmag(ixO^S)=sqrt(sum(w(ixO^S,mag(:))**2, dim=ndim+1))
       bmag(ixO^S)=sqrt(sum((w(ixO^S,mag(:)) + block%B0(ixO^S,1:ndir,block%iw0))**2))
    end if

    if(slab_uniform) then
      dthall=dtdiffpar*minval(dxarr(1:ndim))**2.0d0/(mhd_etah*maxval(bmag(ixO^S)/w(ixO^S,rho_)))
    else
      dthall=dtdiffpar*minval(block%ds(ixO^S,1:ndim))**2.0d0/(mhd_etah*maxval(bmag(ixO^S)/w(ixO^S,rho_)))
    end if

  end subroutine mhd_getdt_Hall

  !> This implements eq. (42) in Dedner et al. 2002 JcP 175
  !> Gives the Riemann solution on the interface
  !> for the normal B component and Psi in the GLM-MHD system.
  !> 23/04/2013 Oliver Porth
  subroutine glmSolve(wLC,wRC,ixI^L,ixO^L,idir)
    use mod_global_parameters
    double precision, intent(inout) :: wLC(ixI^S,1:nw), wRC(ixI^S,1:nw)
    integer, intent(in)             :: ixI^L, ixO^L, idir
    double precision                :: dB(ixI^S), dPsi(ixI^S)

    dB(ixO^S)   = wRC(ixO^S,mag(idir)) - wLC(ixO^S,mag(idir))
    dPsi(ixO^S) = wRC(ixO^S,psi_) - wLC(ixO^S,psi_)

    wLC(ixO^S,mag(idir))   = 0.5d0 * (wRC(ixO^S,mag(idir)) + wLC(ixO^S,mag(idir))) &
         - 0.5d0/cmax_global * dPsi(ixO^S)
    wLC(ixO^S,psi_)       = 0.5d0 * (wRC(ixO^S,psi_) + wLC(ixO^S,psi_)) &
         - 0.5d0*cmax_global * dB(ixO^S)

    wRC(ixO^S,mag(idir)) = wLC(ixO^S,mag(idir))
    wRC(ixO^S,psi_) = wLC(ixO^S,psi_)

  end subroutine glmSolve

  subroutine mhd_boundary_adjust
    use mod_global_parameters
    integer :: iB, idim, iside, iigrid, igrid
    integer :: ixG^L, ixO^L, i^D

    ixG^L=ixG^LL;
     do iigrid=1,igridstail; igrid=igrids(iigrid);
        if(.not.phyboundblock(igrid)) cycle
        saveigrid=igrid
        block=>ps(igrid)
        ^D&dxlevel(^D)=rnode(rpdx^D_,igrid);
        do idim=1,ndim
           ! to avoid using as yet unknown corner info in more than 1D, we
           ! fill only interior mesh ranges of the ghost cell ranges at first,
           ! and progressively enlarge the ranges to include corners later
           do iside=1,2
              i^D=kr(^D,idim)*(2*iside-3);
              if (neighbor_type(i^D,igrid)/=1) cycle
              iB=(idim-1)*2+iside
              if(.not.boundary_divbfix(iB)) cycle
              if(any(typeboundary(:,iB)=="special")) then
                ! MF nonlinear force-free B field extrapolation and data driven
                ! require normal B of the first ghost cell layer to be untouched by
                ! fixdivB=0 process, set boundary_divbfix_skip(iB)=1 in par file
                select case (idim)
                {case (^D)
                   if (iside==2) then
                      ! maximal boundary
                      ixOmin^DD=ixGmax^D+1-nghostcells+boundary_divbfix_skip(2*^D)^D%ixOmin^DD=ixGmin^DD;
                      ixOmax^DD=ixGmax^DD;
                   else
                      ! minimal boundary
                      ixOmin^DD=ixGmin^DD;
                      ixOmax^DD=ixGmin^D-1+nghostcells-boundary_divbfix_skip(2*^D-1)^D%ixOmax^DD=ixGmax^DD;
                   end if \}
                end select
                call fixdivB_boundary(ixG^L,ixO^L,ps(igrid)%w,ps(igrid)%x,iB)
              end if
           end do
        end do
     end do

  end subroutine mhd_boundary_adjust

  subroutine fixdivB_boundary(ixG^L,ixO^L,w,x,iB)
    use mod_global_parameters

    integer, intent(in) :: ixG^L,ixO^L,iB
    double precision, intent(inout) :: w(ixG^S,1:nw)
    double precision, intent(in) :: x(ixG^S,1:ndim)

    double precision :: dx1x2,dx1x3,dx2x1,dx2x3,dx3x1,dx3x2
    integer :: ix^D,ixF^L

    select case(iB)
     case(1)
       ! 2nd order CD for divB=0 to set normal B component better
       if(mhd_energy.and..not.block%e_is_internal) call mhd_to_primitive(ixG^L,ixO^L,w,x)
       {^IFTWOD
       ixFmin1=ixOmin1+1
       ixFmax1=ixOmax1+1
       ixFmin2=ixOmin2+1
       ixFmax2=ixOmax2-1
       if(slab_uniform) then
         dx1x2=dxlevel(1)/dxlevel(2)
         do ix1=ixFmax1,ixFmin1,-1
           w(ix1-1,ixFmin2:ixFmax2,mag(1))=w(ix1+1,ixFmin2:ixFmax2,mag(1)) &
            +dx1x2*(w(ix1,ixFmin2+1:ixFmax2+1,mag(2))-&
                    w(ix1,ixFmin2-1:ixFmax2-1,mag(2)))
         enddo
       else
         do ix1=ixFmax1,ixFmin1,-1
           w(ix1-1,ixFmin2:ixFmax2,mag(1))=( (w(ix1+1,ixFmin2:ixFmax2,mag(1))+&
             w(ix1,ixFmin2:ixFmax2,mag(1)))*block%surfaceC(ix1,ixFmin2:ixFmax2,1)&
           +(w(ix1,ixFmin2+1:ixFmax2+1,mag(2))+w(ix1,ixFmin2:ixFmax2,mag(2)))*&
             block%surfaceC(ix1,ixFmin2:ixFmax2,2)&
           -(w(ix1,ixFmin2:ixFmax2,mag(2))+w(ix1,ixFmin2-1:ixFmax2-1,mag(2)))*&
             block%surfaceC(ix1,ixFmin2-1:ixFmax2-1,2) )&
            /block%surfaceC(ix1-1,ixFmin2:ixFmax2,1)-w(ix1,ixFmin2:ixFmax2,mag(1))
         end do
       end if
       }
       {^IFTHREED
       ixFmin1=ixOmin1+1
       ixFmax1=ixOmax1+1
       ixFmin2=ixOmin2+1
       ixFmax2=ixOmax2-1
       ixFmin3=ixOmin3+1
       ixFmax3=ixOmax3-1
       if(slab_uniform) then
         dx1x2=dxlevel(1)/dxlevel(2)
         dx1x3=dxlevel(1)/dxlevel(3)
         do ix1=ixFmax1,ixFmin1,-1
           w(ix1-1,ixFmin2:ixFmax2,ixFmin3:ixFmax3,mag(1))=&
                     w(ix1+1,ixFmin2:ixFmax2,ixFmin3:ixFmax3,mag(1)) &
             +dx1x2*(w(ix1,ixFmin2+1:ixFmax2+1,ixFmin3:ixFmax3,mag(2))-&
                     w(ix1,ixFmin2-1:ixFmax2-1,ixFmin3:ixFmax3,mag(2))) &
             +dx1x3*(w(ix1,ixFmin2:ixFmax2,ixFmin3+1:ixFmax3+1,mag(3))-&
                     w(ix1,ixFmin2:ixFmax2,ixFmin3-1:ixFmax3-1,mag(3)))
         end do
       else
         do ix1=ixFmax1,ixFmin1,-1
           w(ix1-1,ixFmin2:ixFmax2,ixFmin3:ixFmax3,mag(1))=&
          ( (w(ix1+1,ixFmin2:ixFmax2,ixFmin3:ixFmax3,mag(1))+&
             w(ix1,ixFmin2:ixFmax2,ixFmin3:ixFmax3,mag(1)))*&
             block%surfaceC(ix1,ixFmin2:ixFmax2,ixFmin3:ixFmax3,1)&
           +(w(ix1,ixFmin2+1:ixFmax2+1,ixFmin3:ixFmax3,mag(2))+&
             w(ix1,ixFmin2:ixFmax2,ixFmin3:ixFmax3,mag(2)))*&
             block%surfaceC(ix1,ixFmin2:ixFmax2,ixFmin3:ixFmax3,2)&
           -(w(ix1,ixFmin2:ixFmax2,ixFmin3:ixFmax3,mag(2))+&
             w(ix1,ixFmin2-1:ixFmax2-1,ixFmin3:ixFmax3,mag(2)))*&
             block%surfaceC(ix1,ixFmin2-1:ixFmax2-1,ixFmin3:ixFmax3,2)&
           +(w(ix1,ixFmin2:ixFmax2,ixFmin3+1:ixFmax3+1,mag(3))+&
             w(ix1,ixFmin2:ixFmax2,ixFmin3:ixFmax3,mag(3)))*&
             block%surfaceC(ix1,ixFmin2:ixFmax2,ixFmin3:ixFmax3,3)&
           -(w(ix1,ixFmin2:ixFmax2,ixFmin3:ixFmax3,mag(3))+&
             w(ix1,ixFmin2:ixFmax2,ixFmin3-1:ixFmax3-1,mag(3)))*&
             block%surfaceC(ix1,ixFmin2:ixFmax2,ixFmin3-1:ixFmax3-1,3) )&
            /block%surfaceC(ix1-1,ixFmin2:ixFmax2,ixFmin3:ixFmax3,1)-&
             w(ix1,ixFmin2:ixFmax2,ixFmin3:ixFmax3,mag(1))
         end do
       end if
       }
       if(mhd_energy.and..not.block%e_is_internal) call mhd_to_conserved(ixG^L,ixO^L,w,x)
     case(2)
       if(mhd_energy.and..not.block%e_is_internal) call mhd_to_primitive(ixG^L,ixO^L,w,x)
       {^IFTWOD
       ixFmin1=ixOmin1-1
       ixFmax1=ixOmax1-1
       ixFmin2=ixOmin2+1
       ixFmax2=ixOmax2-1
       if(slab_uniform) then
         dx1x2=dxlevel(1)/dxlevel(2)
         do ix1=ixFmin1,ixFmax1
           w(ix1+1,ixFmin2:ixFmax2,mag(1))=w(ix1-1,ixFmin2:ixFmax2,mag(1)) &
            -dx1x2*(w(ix1,ixFmin2+1:ixFmax2+1,mag(2))-&
                    w(ix1,ixFmin2-1:ixFmax2-1,mag(2)))
         enddo
       else
         do ix1=ixFmin1,ixFmax1
           w(ix1+1,ixFmin2:ixFmax2,mag(1))=( (w(ix1-1,ixFmin2:ixFmax2,mag(1))+&
             w(ix1,ixFmin2:ixFmax2,mag(1)))*block%surfaceC(ix1-1,ixFmin2:ixFmax2,1)&
           -(w(ix1,ixFmin2+1:ixFmax2+1,mag(2))+w(ix1,ixFmin2:ixFmax2,mag(2)))*&
             block%surfaceC(ix1,ixFmin2:ixFmax2,2)&
           +(w(ix1,ixFmin2:ixFmax2,mag(2))+w(ix1,ixFmin2-1:ixFmax2-1,mag(2)))*&
             block%surfaceC(ix1,ixFmin2-1:ixFmax2-1,2) )&
            /block%surfaceC(ix1,ixFmin2:ixFmax2,1)-w(ix1,ixFmin2:ixFmax2,mag(1))
         end do
       end if
       }
       {^IFTHREED
       ixFmin1=ixOmin1-1
       ixFmax1=ixOmax1-1
       ixFmin2=ixOmin2+1
       ixFmax2=ixOmax2-1
       ixFmin3=ixOmin3+1
       ixFmax3=ixOmax3-1
       if(slab_uniform) then
         dx1x2=dxlevel(1)/dxlevel(2)
         dx1x3=dxlevel(1)/dxlevel(3)
         do ix1=ixFmin1,ixFmax1
           w(ix1+1,ixFmin2:ixFmax2,ixFmin3:ixFmax3,mag(1))=&
                     w(ix1-1,ixFmin2:ixFmax2,ixFmin3:ixFmax3,mag(1)) &
             -dx1x2*(w(ix1,ixFmin2+1:ixFmax2+1,ixFmin3:ixFmax3,mag(2))-&
                     w(ix1,ixFmin2-1:ixFmax2-1,ixFmin3:ixFmax3,mag(2))) &
             -dx1x3*(w(ix1,ixFmin2:ixFmax2,ixFmin3+1:ixFmax3+1,mag(3))-&
                     w(ix1,ixFmin2:ixFmax2,ixFmin3-1:ixFmax3-1,mag(3)))
         end do
       else
         do ix1=ixFmin1,ixFmax1
           w(ix1+1,ixFmin2:ixFmax2,ixFmin3:ixFmax3,mag(1))=&
          ( (w(ix1-1,ixFmin2:ixFmax2,ixFmin3:ixFmax3,mag(1))+&
             w(ix1,ixFmin2:ixFmax2,ixFmin3:ixFmax3,mag(1)))*&
             block%surfaceC(ix1-1,ixFmin2:ixFmax2,ixFmin3:ixFmax3,1)&
           -(w(ix1,ixFmin2+1:ixFmax2+1,ixFmin3:ixFmax3,mag(2))+&
             w(ix1,ixFmin2:ixFmax2,ixFmin3:ixFmax3,mag(2)))*&
             block%surfaceC(ix1,ixFmin2:ixFmax2,ixFmin3:ixFmax3,2)&
           +(w(ix1,ixFmin2:ixFmax2,ixFmin3:ixFmax3,mag(2))+&
             w(ix1,ixFmin2-1:ixFmax2-1,ixFmin3:ixFmax3,mag(2)))*&
             block%surfaceC(ix1,ixFmin2-1:ixFmax2-1,ixFmin3:ixFmax3,2)&
           -(w(ix1,ixFmin2:ixFmax2,ixFmin3+1:ixFmax3+1,mag(3))+&
             w(ix1,ixFmin2:ixFmax2,ixFmin3:ixFmax3,mag(3)))*&
             block%surfaceC(ix1,ixFmin2:ixFmax2,ixFmin3:ixFmax3,3)&
           +(w(ix1,ixFmin2:ixFmax2,ixFmin3:ixFmax3,mag(3))+&
             w(ix1,ixFmin2:ixFmax2,ixFmin3-1:ixFmax3-1,mag(3)))*&
             block%surfaceC(ix1,ixFmin2:ixFmax2,ixFmin3-1:ixFmax3-1,3) )&
            /block%surfaceC(ix1,ixFmin2:ixFmax2,ixFmin3:ixFmax3,1)-&
             w(ix1,ixFmin2:ixFmax2,ixFmin3:ixFmax3,mag(1))
         end do
       end if
       }
       if(mhd_energy.and..not.block%e_is_internal) call mhd_to_conserved(ixG^L,ixO^L,w,x)
     case(3)
       if(mhd_energy.and..not.block%e_is_internal) call mhd_to_primitive(ixG^L,ixO^L,w,x)
       {^IFTWOD
       ixFmin1=ixOmin1+1
       ixFmax1=ixOmax1-1
       ixFmin2=ixOmin2+1
       ixFmax2=ixOmax2+1
       if(slab_uniform) then
         dx2x1=dxlevel(2)/dxlevel(1)
         do ix2=ixFmax2,ixFmin2,-1
           w(ixFmin1:ixFmax1,ix2-1,mag(2))=w(ixFmin1:ixFmax1,ix2+1,mag(2)) &
            +dx2x1*(w(ixFmin1+1:ixFmax1+1,ix2,mag(1))-&
                    w(ixFmin1-1:ixFmax1-1,ix2,mag(1)))
         enddo
       else
         do ix2=ixFmax2,ixFmin2,-1
           w(ixFmin1:ixFmax1,ix2-1,mag(2))=( (w(ixFmin1:ixFmax1,ix2+1,mag(2))+&
             w(ixFmin1:ixFmax1,ix2,mag(2)))*block%surfaceC(ixFmin1:ixFmax1,ix2,2)&
           +(w(ixFmin1+1:ixFmax1+1,ix2,mag(1))+w(ixFmin1:ixFmax1,ix2,mag(1)))*&
             block%surfaceC(ixFmin1:ixFmax1,ix2,1)&
           -(w(ixFmin1:ixFmax1,ix2,mag(1))+w(ixFmin1-1:ixFmax1-1,ix2,mag(1)))*&
             block%surfaceC(ixFmin1-1:ixFmax1-1,ix2,1) )&
            /block%surfaceC(ixFmin1:ixFmax1,ix2-1,2)-w(ixFmin1:ixFmax1,ix2,mag(2))
         end do
       end if
       }
       {^IFTHREED
       ixFmin1=ixOmin1+1
       ixFmax1=ixOmax1-1
       ixFmin3=ixOmin3+1
       ixFmax3=ixOmax3-1
       ixFmin2=ixOmin2+1
       ixFmax2=ixOmax2+1
       if(slab_uniform) then
         dx2x1=dxlevel(2)/dxlevel(1)
         dx2x3=dxlevel(2)/dxlevel(3)
         do ix2=ixFmax2,ixFmin2,-1
           w(ixFmin1:ixFmax1,ix2-1,ixFmin3:ixFmax3,mag(2))=w(ixFmin1:ixFmax1,&
             ix2+1,ixFmin3:ixFmax3,mag(2)) &
             +dx2x1*(w(ixFmin1+1:ixFmax1+1,ix2,ixFmin3:ixFmax3,mag(1))-&
                     w(ixFmin1-1:ixFmax1-1,ix2,ixFmin3:ixFmax3,mag(1))) &
             +dx2x3*(w(ixFmin1:ixFmax1,ix2,ixFmin3+1:ixFmax3+1,mag(3))-&
                     w(ixFmin1:ixFmax1,ix2,ixFmin3-1:ixFmax3-1,mag(3)))
         end do
       else
         do ix2=ixFmax2,ixFmin2,-1
           w(ixFmin1:ixFmax1,ix2-1,ixFmin3:ixFmax3,mag(2))=&
          ( (w(ixFmin1:ixFmax1,ix2+1,ixFmin3:ixFmax3,mag(2))+&
             w(ixFmin1:ixFmax1,ix2,ixFmin3:ixFmax3,mag(2)))*&
             block%surfaceC(ixFmin1:ixFmax1,ix2,ixFmin3:ixFmax3,2)&
           +(w(ixFmin1+1:ixFmax1+1,ix2,ixFmin3:ixFmax3,mag(1))+&
             w(ixFmin1:ixFmax1,ix2,ixFmin3:ixFmax3,mag(1)))*&
             block%surfaceC(ixFmin1:ixFmax1,ix2,ixFmin3:ixFmax3,1)&
           -(w(ixFmin1:ixFmax1,ix2,ixFmin3:ixFmax3,mag(1))+&
             w(ixFmin1-1:ixFmax1-1,ix2,ixFmin3:ixFmax3,mag(1)))*&
             block%surfaceC(ixFmin1-1:ixFmax1-1,ix2,ixFmin3:ixFmax3,1)&
           +(w(ixFmin1:ixFmax1,ix2,ixFmin3+1:ixFmax3+1,mag(3))+&
             w(ixFmin1:ixFmax1,ix2,ixFmin3:ixFmax3,mag(3)))*&
             block%surfaceC(ixFmin1:ixFmax1,ix2,ixFmin3:ixFmax3,3)&
           -(w(ixFmin1:ixFmax1,ix2,ixFmin3:ixFmax3,mag(3))+&
             w(ixFmin1:ixFmax1,ix2,ixFmin3-1:ixFmax3-1,mag(3)))*&
             block%surfaceC(ixFmin1:ixFmax1,ix2,ixFmin3-1:ixFmax3-1,3) )&
            /block%surfaceC(ixFmin1:ixFmax1,ix2-1,ixFmin3:ixFmax3,2)-&
             w(ixFmin1:ixFmax1,ix2,ixFmin3:ixFmax3,mag(2))
         end do
       end if
       }
       if(mhd_energy.and..not.block%e_is_internal) call mhd_to_conserved(ixG^L,ixO^L,w,x)
     case(4)
       if(mhd_energy.and..not.block%e_is_internal) call mhd_to_primitive(ixG^L,ixO^L,w,x)
       {^IFTWOD
       ixFmin1=ixOmin1+1
       ixFmax1=ixOmax1-1
       ixFmin2=ixOmin2-1
       ixFmax2=ixOmax2-1
       if(slab_uniform) then
         dx2x1=dxlevel(2)/dxlevel(1)
         do ix2=ixFmin2,ixFmax2
           w(ixFmin1:ixFmax1,ix2+1,mag(2))=w(ixFmin1:ixFmax1,ix2-1,mag(2)) &
            -dx2x1*(w(ixFmin1+1:ixFmax1+1,ix2,mag(1))-&
                    w(ixFmin1-1:ixFmax1-1,ix2,mag(1)))
         end do
       else
         do ix2=ixFmin2,ixFmax2
           w(ixFmin1:ixFmax1,ix2+1,mag(2))=( (w(ixFmin1:ixFmax1,ix2-1,mag(2))+&
             w(ixFmin1:ixFmax1,ix2,mag(2)))*block%surfaceC(ixFmin1:ixFmax1,ix2-1,2)&
           -(w(ixFmin1+1:ixFmax1+1,ix2,mag(1))+w(ixFmin1:ixFmax1,ix2,mag(1)))*&
             block%surfaceC(ixFmin1:ixFmax1,ix2,1)&
           +(w(ixFmin1:ixFmax1,ix2,mag(1))+w(ixFmin1-1:ixFmax1-1,ix2,mag(1)))*&
             block%surfaceC(ixFmin1-1:ixFmax1-1,ix2,1) )&
            /block%surfaceC(ixFmin1:ixFmax1,ix2,2)-w(ixFmin1:ixFmax1,ix2,mag(2))
         end do
       end if
       }
       {^IFTHREED
       ixFmin1=ixOmin1+1
       ixFmax1=ixOmax1-1
       ixFmin3=ixOmin3+1
       ixFmax3=ixOmax3-1
       ixFmin2=ixOmin2-1
       ixFmax2=ixOmax2-1
       if(slab_uniform) then
         dx2x1=dxlevel(2)/dxlevel(1)
         dx2x3=dxlevel(2)/dxlevel(3)
         do ix2=ixFmin2,ixFmax2
           w(ixFmin1:ixFmax1,ix2+1,ixFmin3:ixFmax3,mag(2))=w(ixFmin1:ixFmax1,&
             ix2-1,ixFmin3:ixFmax3,mag(2)) &
             -dx2x1*(w(ixFmin1+1:ixFmax1+1,ix2,ixFmin3:ixFmax3,mag(1))-&
                     w(ixFmin1-1:ixFmax1-1,ix2,ixFmin3:ixFmax3,mag(1))) &
             -dx2x3*(w(ixFmin1:ixFmax1,ix2,ixFmin3+1:ixFmax3+1,mag(3))-&
                     w(ixFmin1:ixFmax1,ix2,ixFmin3-1:ixFmax3-1,mag(3)))
         end do
       else
         do ix2=ixFmin2,ixFmax2
           w(ixFmin1:ixFmax1,ix2+1,ixFmin3:ixFmax3,mag(2))=&
          ( (w(ixFmin1:ixFmax1,ix2-1,ixFmin3:ixFmax3,mag(2))+&
             w(ixFmin1:ixFmax1,ix2,ixFmin3:ixFmax3,mag(2)))*&
             block%surfaceC(ixFmin1:ixFmax1,ix2-1,ixFmin3:ixFmax3,2)&
           -(w(ixFmin1+1:ixFmax1+1,ix2,ixFmin3:ixFmax3,mag(1))+&
             w(ixFmin1:ixFmax1,ix2,ixFmin3:ixFmax3,mag(1)))*&
             block%surfaceC(ixFmin1:ixFmax1,ix2,ixFmin3:ixFmax3,1)&
           +(w(ixFmin1:ixFmax1,ix2,ixFmin3:ixFmax3,mag(1))+&
             w(ixFmin1-1:ixFmax1-1,ix2,ixFmin3:ixFmax3,mag(1)))*&
             block%surfaceC(ixFmin1-1:ixFmax1-1,ix2,ixFmin3:ixFmax3,1)&
           -(w(ixFmin1:ixFmax1,ix2,ixFmin3+1:ixFmax3+1,mag(3))+&
             w(ixFmin1:ixFmax1,ix2,ixFmin3:ixFmax3,mag(3)))*&
             block%surfaceC(ixFmin1:ixFmax1,ix2,ixFmin3:ixFmax3,3)&
           +(w(ixFmin1:ixFmax1,ix2,ixFmin3:ixFmax3,mag(3))+&
             w(ixFmin1:ixFmax1,ix2,ixFmin3-1:ixFmax3-1,mag(3)))*&
             block%surfaceC(ixFmin1:ixFmax1,ix2,ixFmin3-1:ixFmax3-1,3) )&
            /block%surfaceC(ixFmin1:ixFmax1,ix2,ixFmin3:ixFmax3,2)-&
             w(ixFmin1:ixFmax1,ix2,ixFmin3:ixFmax3,mag(2))
         end do
       end if
       }
       if(mhd_energy.and..not.block%e_is_internal) call mhd_to_conserved(ixG^L,ixO^L,w,x)
     {^IFTHREED
     case(5)
       if(mhd_energy.and..not.block%e_is_internal) call mhd_to_primitive(ixG^L,ixO^L,w,x)
       ixFmin1=ixOmin1+1
       ixFmax1=ixOmax1-1
       ixFmin2=ixOmin2+1
       ixFmax2=ixOmax2-1
       ixFmin3=ixOmin3+1
       ixFmax3=ixOmax3+1
       if(slab_uniform) then
         dx3x1=dxlevel(3)/dxlevel(1)
         dx3x2=dxlevel(3)/dxlevel(2)
         do ix3=ixFmax3,ixFmin3,-1
           w(ixFmin1:ixFmax1,ixFmin2:ixFmax2,ix3-1,mag(3))=w(ixFmin1:ixFmax1,&
             ixFmin2:ixFmax2,ix3+1,mag(3)) &
             +dx3x1*(w(ixFmin1+1:ixFmax1+1,ixFmin2:ixFmax2,ix3,mag(1))-&
                     w(ixFmin1-1:ixFmax1-1,ixFmin2:ixFmax2,ix3,mag(1))) &
             +dx3x2*(w(ixFmin1:ixFmax1,ixFmin2+1:ixFmax2+1,ix3,mag(2))-&
                     w(ixFmin1:ixFmax1,ixFmin2-1:ixFmax2-1,ix3,mag(2)))
         end do
       else
         do ix3=ixFmax3,ixFmin3,-1
           w(ixFmin1:ixFmax1,ixFmin2:ixFmax2,ix3-1,mag(3))=&
          ( (w(ixFmin1:ixFmax1,ixFmin2:ixFmax2,ix3+1,mag(3))+&
             w(ixFmin1:ixFmax1,ixFmin2:ixFmax2,ix3,mag(3)))*&
             block%surfaceC(ixFmin1:ixFmax1,ixFmin2:ixFmax2,ix3,3)&
           +(w(ixFmin1+1:ixFmax1+1,ixFmin2:ixFmax2,ix3,mag(1))+&
             w(ixFmin1:ixFmax1,ixFmin2:ixFmax2,ix3,mag(1)))*&
             block%surfaceC(ixFmin1:ixFmax1,ixFmin2:ixFmax2,ix3,1)&
           -(w(ixFmin1:ixFmax1,ixFmin2:ixFmax2,ix3,mag(1))+&
             w(ixFmin1-1:ixFmax1-1,ixFmin2:ixFmax2,ix3,mag(1)))*&
             block%surfaceC(ixFmin1-1:ixFmax1-1,ixFmin2:ixFmax2,ix3,1)&
           +(w(ixFmin1:ixFmax1,ixFmin2+1:ixFmax2+1,ix3,mag(2))+&
             w(ixFmin1:ixFmax1,ixFmin2:ixFmax2,ix3,mag(2)))*&
             block%surfaceC(ixFmin1:ixFmax1,ixFmin2:ixFmax2,ix3,2)&
           -(w(ixFmin1:ixFmax1,ixFmin2:ixFmax2,ix3,mag(2))+&
             w(ixFmin1:ixFmax1,ixFmin2-1:ixFmax2-1,ix3,mag(2)))*&
             block%surfaceC(ixFmin1:ixFmax1,ixFmin2-1:ixFmax2-1,ix3,2) )&
            /block%surfaceC(ixFmin1:ixFmax1,ixFmin2:ixFmax2,ix3-1,3)-&
             w(ixFmin1:ixFmax1,ixFmin2:ixFmax2,ix3,mag(3))
         end do
       end if
       if(mhd_energy.and..not.block%e_is_internal) call mhd_to_conserved(ixG^L,ixO^L,w,x)
     case(6)
       if(mhd_energy.and..not.block%e_is_internal) call mhd_to_primitive(ixG^L,ixO^L,w,x)
       ixFmin1=ixOmin1+1
       ixFmax1=ixOmax1-1
       ixFmin2=ixOmin2+1
       ixFmax2=ixOmax2-1
       ixFmin3=ixOmin3-1
       ixFmax3=ixOmax3-1
       if(slab_uniform) then
         dx3x1=dxlevel(3)/dxlevel(1)
         dx3x2=dxlevel(3)/dxlevel(2)
         do ix3=ixFmin3,ixFmax3
           w(ixFmin1:ixFmax1,ixFmin2:ixFmax2,ix3+1,mag(3))=w(ixFmin1:ixFmax1,&
             ixFmin2:ixFmax2,ix3-1,mag(3)) &
             -dx3x1*(w(ixFmin1+1:ixFmax1+1,ixFmin2:ixFmax2,ix3,mag(1))-&
                     w(ixFmin1-1:ixFmax1-1,ixFmin2:ixFmax2,ix3,mag(1))) &
             -dx3x2*(w(ixFmin1:ixFmax1,ixFmin2+1:ixFmax2+1,ix3,mag(2))-&
                     w(ixFmin1:ixFmax1,ixFmin2-1:ixFmax2-1,ix3,mag(2)))
         end do
       else
         do ix3=ixFmin3,ixFmax3
           w(ixFmin1:ixFmax1,ixFmin2:ixFmax2,ix3+1,mag(3))=&
          ( (w(ixFmin1:ixFmax1,ixFmin2:ixFmax2,ix3-1,mag(3))+&
             w(ixFmin1:ixFmax1,ixFmin2:ixFmax2,ix3,mag(3)))*&
             block%surfaceC(ixFmin1:ixFmax1,ixFmin2:ixFmax2,ix3-1,3)&
           -(w(ixFmin1+1:ixFmax1+1,ixFmin2:ixFmax2,ix3,mag(1))+&
             w(ixFmin1:ixFmax1,ixFmin2:ixFmax2,ix3,mag(1)))*&
             block%surfaceC(ixFmin1:ixFmax1,ixFmin2:ixFmax2,ix3,1)&
           +(w(ixFmin1:ixFmax1,ixFmin2:ixFmax2,ix3,mag(1))+&
             w(ixFmin1-1:ixFmax1-1,ixFmin2:ixFmax2,ix3,mag(1)))*&
             block%surfaceC(ixFmin1-1:ixFmax1-1,ixFmin2:ixFmax2,ix3,1)&
           -(w(ixFmin1:ixFmax1,ixFmin2+1:ixFmax2+1,ix3,mag(2))+&
             w(ixFmin1:ixFmax1,ixFmin2:ixFmax2,ix3,mag(2)))*&
             block%surfaceC(ixFmin1:ixFmax1,ixFmin2:ixFmax2,ix3,2)&
           +(w(ixFmin1:ixFmax1,ixFmin2:ixFmax2,ix3,mag(2))+&
             w(ixFmin1:ixFmax1,ixFmin2-1:ixFmax2-1,ix3,mag(2)))*&
             block%surfaceC(ixFmin1:ixFmax1,ixFmin2-1:ixFmax2-1,ix3,2) )&
            /block%surfaceC(ixFmin1:ixFmax1,ixFmin2:ixFmax2,ix3,3)-&
             w(ixFmin1:ixFmax1,ixFmin2:ixFmax2,ix3,mag(3))
         end do
       end if
       if(mhd_energy.and..not.block%e_is_internal) call mhd_to_conserved(ixG^L,ixO^L,w,x)
     }
     case default
       call mpistop("Special boundary is not defined for this region")
    end select

  end subroutine fixdivB_boundary

  {^NOONED
  subroutine mhd_clean_divb_multigrid(qdt, qt, active)
    use mod_forest
    use mod_multigrid_coupling
    use mod_global_parameters
    use mod_geometry
    double precision, intent(in) :: qdt    !< Current time step
    double precision, intent(in) :: qt     !< Current time
    logical, intent(inout)       :: active !< Output if the source is active
    integer                      :: iigrid, igrid, id
    integer                      :: n, nc, lvl, ix^L, idim
    type(tree_node), pointer     :: pnode
    double precision             :: tmp(ixG^T), grad(ixG^T, ndim)
    double precision             :: res
    double precision, parameter  :: max_residual = 1d-3
    integer, parameter           :: max_its      = 10

    mg%operator_type = mg_laplacian

    ! Set boundary conditions
    do n = 1, 2*ndim
       idim = (n+1)/2
       select case (typeboundary(mag(idim), n))
       case ('symm')
          ! d/dx B = 0, take phi = 0
          mg%bc(n, mg_iphi)%bc_type = mg_bc_dirichlet
          mg%bc(n, mg_iphi)%bc_value = 0.0_dp
       case ('asymm')
          ! B = 0, so grad(phi) = 0
          mg%bc(n, mg_iphi)%bc_type = mg_bc_neumann
          mg%bc(n, mg_iphi)%bc_value = 0.0_dp
       case ('cont')
          mg%bc(n, mg_iphi)%bc_type = mg_bc_dirichlet
          mg%bc(n, mg_iphi)%bc_value = 0.0_dp
       case ('special')
          ! Assume Dirichlet boundary conditions, derivative zero
          mg%bc(n, mg_iphi)%bc_type = mg_bc_neumann
          mg%bc(n, mg_iphi)%bc_value = 0.0_dp
       case ('periodic')
          ! Nothing to do here
       case default
          print *, "divb_multigrid warning: unknown b.c.: ", &
               trim(typeboundary(mag(idim), n))
          mg%bc(n, mg_iphi)%bc_type = mg_bc_dirichlet
          mg%bc(n, mg_iphi)%bc_value = 0.0_dp
       end select
    end do

    ix^L=ixM^LL^LADD1;

    ! Store divergence of B as right-hand side
    do iigrid = 1, igridstail
       igrid =  igrids(iigrid);
       pnode => igrid_to_node(igrid, mype)%node
       id    =  pnode%id
       lvl   =  mg%boxes(id)%lvl
       nc    =  mg%box_size_lvl(lvl)

       ! Geometry subroutines expect this to be set
       block => ps(igrid)
       ^D&dxlevel(^D)=rnode(rpdx^D_,igrid);

       call get_divb(ps(igrid)%w(ixG^T, 1:nw), ixG^LL, ixM^LL, tmp, &
            mhd_divb_4thorder)
       mg%boxes(id)%cc({1:nc}, mg_irhs) = tmp(ixM^T)
    end do

    ! Solve laplacian(phi) = divB
    do n = 1, max_its
       call mg_fas_vcycle(mg, max_res=res)
       if (res < max_residual) exit
    end do

    if (res > max_residual) call mpistop("divb_multigrid: no convergence")

    ! Correct the magnetic field
    do iigrid = 1, igridstail
       igrid = igrids(iigrid);
       pnode => igrid_to_node(igrid, mype)%node
       id    =  pnode%id

       ! Geometry subroutines expect this to be set
       block => ps(igrid)
       ^D&dxlevel(^D)=rnode(rpdx^D_,igrid);

       ! Compute the gradient of phi
       tmp(ix^S) = mg%boxes(id)%cc({:,}, mg_iphi)
       do idim = 1, ndim
          call gradient(tmp,ixG^LL,ixM^LL,idim,grad(ixG^T, idim))
       end do

       ! Apply the correction B* = B - gradient(phi)
       tmp(ixM^T) = sum(ps(igrid)%w(ixM^T, mag(1:ndim))**2, dim=ndim+1)
       ps(igrid)%w(ixM^T, mag(1:ndim)) = &
            ps(igrid)%w(ixM^T, mag(1:ndim)) - grad(ixM^T, :)

       ! Determine magnetic energy difference
       tmp(ixM^T) = 0.5_dp * (sum(ps(igrid)%w(ixM^T, &
            mag(1:ndim))**2, dim=ndim+1) - tmp(ixM^T))

       if (mhd_energy) then
          ! Keep thermal pressure the same
          ps(igrid)%w(ixM^T, e_) = ps(igrid)%w(ixM^T, e_) + tmp(ixM^T)

          ! Possible alternative: keep total pressure the same
          ! ps(igrid)%w(ixM^T, e_)     = ps(igrid)%w(ixM^T, e_) + &
          !      (mhd_gamma-2) * inv_gamma_1 * tmp(ixM^T)
       end if
    end do

    active = .true.

  end subroutine mhd_clean_divb_multigrid
  }

   subroutine mhd_face_to_center(ixO^L,igrid,s)
     use mod_global_parameters
     ! Non-staggered interpolation range
     integer, intent(in)                :: ixO^L,igrid
     type(state)                        :: s
     integer                            :: hxO^L, idim

     do idim=1,ndim
        ! Displace index to the left
        ! Even if ixI^L is the full size of the w arrays, this is ok
        ! because the staggered arrays have an additional place to the left.
        hxO^L=ixO^L-kr(idim,^D);
        ! Interpolate to cell barycentre using arithmetic average
        ! This might be done better later, to make the method less diffusive.
        if(slab_uniform) then
          s%w(ixO^S,mag(idim))=half*(s%ws(ixO^S,idim)+s%ws(hxO^S,idim))
        else
          s%w(ixO^S,mag(idim))=half*ps(igrid)%dx(ixO^S,idim)/ps(igrid)%dvolume(ixO^S)*&
            (s%ws(ixO^S,idim)*ps(igrid)%surfaceC(ixO^S,idim)+&
             s%ws(hxO^S,idim)*ps(igrid)%surfaceC(hxO^S,idim))
        end if
     end do

   end subroutine mhd_face_to_center

end module mod_mhd_phys<|MERGE_RESOLUTION|>--- conflicted
+++ resolved
@@ -169,11 +169,7 @@
       mhd_viscosity, mhd_4th_order, typedivbfix, source_split_divb, divbdiff,&
       typedivbdiff, compactres, divbwave, He_abundance, SI_unit, B0field,&
       B0field_forcefree, Bdip, Bquad, Boct, Busr, mhd_particles,&
-<<<<<<< HEAD
-      boundary_divbfix, boundary_divbfix_skip, mhd_divb_4thorder
-=======
-      boundary_divbfix, boundary_divbfix_skip, mhd_boris_approx, mhd_boris_c
->>>>>>> e2a684d9
+      boundary_divbfix, boundary_divbfix_skip, mhd_divb_4thorder, mhd_boris_approx, mhd_boris_c
 
     do n = 1, size(files)
        open(unitpar, file=trim(files(n)), status="old")
@@ -354,16 +350,14 @@
     phys_angmomfix           => mhd_angmomfix
     phys_handle_small_values => mhd_handle_small_values
 
-<<<<<<< HEAD
     ! if using ct stagger grid, boundary divb=0 is not done here
     if(.not.stagger_grid .and. ndim>1) phys_boundary_adjust => mhd_boundary_adjust
-=======
+
     if (mhd_boris_approx) then
       do idir = 1, ndir
         phys_iw_methods(mom(idir))%inv_capacity => mhd_gamma2_alfven
       end do
     end if
->>>>>>> e2a684d9
 
     ! Whether diagonal ghost cells are required for the physics
     if(type_divb < divb_linde) phys_req_diagonal = .false.
@@ -413,9 +407,6 @@
       ! Solve the Riemann problem for the linear 2x2 system for normal
       ! B-field and GLM_Psi according to Dedner 2002:
       phys_modify_wLR => glmSolve
-    else if(type_divb==divb_ct) then
-      ! to fill cell-center values with cell-face values
-      phys_face_to_center => mhd_face_to_center
     end if
 
     ! For Hall, we need one more reconstructed layer since currents are computed
@@ -720,7 +711,6 @@
     double precision :: wmean(ixI^S,nw)
     double precision, dimension(ixI^S) :: umean, dmean, csoundL, csoundR, tmp1,tmp2,tmp3
 
-<<<<<<< HEAD
     if (typeboundspeed=='cmaxmean') then
       wmean(ixO^S,1:nwflux)=0.5d0*(wLC(ixO^S,1:nwflux)+wRC(ixO^S,1:nwflux))
       tmp1(ixO^S)=wmean(ixO^S,mom(idim))/wmean(ixO^S,rho_)
@@ -732,9 +722,6 @@
         cmax(ixO^S)=abs(tmp1(ixO^S))+csoundR(ixO^S)
       end if
     else
-=======
-    if (typeboundspeed/='cmaxmean' .and. .not. mhd_boris_approx) then
->>>>>>> e2a684d9
       ! This implements formula (10.52) from "Riemann Solvers and Numerical
       ! Methods for Fluid Dynamics" by Toro.
       tmp1(ixO^S)=sqrt(wLp(ixO^S,rho_))
@@ -2709,29 +2696,4 @@
   end subroutine mhd_clean_divb_multigrid
   }
 
-   subroutine mhd_face_to_center(ixO^L,igrid,s)
-     use mod_global_parameters
-     ! Non-staggered interpolation range
-     integer, intent(in)                :: ixO^L,igrid
-     type(state)                        :: s
-     integer                            :: hxO^L, idim
-
-     do idim=1,ndim
-        ! Displace index to the left
-        ! Even if ixI^L is the full size of the w arrays, this is ok
-        ! because the staggered arrays have an additional place to the left.
-        hxO^L=ixO^L-kr(idim,^D);
-        ! Interpolate to cell barycentre using arithmetic average
-        ! This might be done better later, to make the method less diffusive.
-        if(slab_uniform) then
-          s%w(ixO^S,mag(idim))=half*(s%ws(ixO^S,idim)+s%ws(hxO^S,idim))
-        else
-          s%w(ixO^S,mag(idim))=half*ps(igrid)%dx(ixO^S,idim)/ps(igrid)%dvolume(ixO^S)*&
-            (s%ws(ixO^S,idim)*ps(igrid)%surfaceC(ixO^S,idim)+&
-             s%ws(hxO^S,idim)*ps(igrid)%surfaceC(hxO^S,idim))
-        end if
-     end do
-
-   end subroutine mhd_face_to_center
-
 end module mod_mhd_phys