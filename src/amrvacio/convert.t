--- conflicted
+++ resolved
@@ -1521,11 +1521,7 @@
 else
  ! mype==0
  offset=0
-<<<<<<< HEAD
-
-=======
  
->>>>>>> 95819f76
  inquire(qunit,opened=fileopen)
  if(.not.fileopen)then
    ! generate filename 
