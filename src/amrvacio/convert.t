!=============================================================================
subroutine generate_plotfile
  use mod_usr_methods, only: usr_special_convert

{#IFDEF PARTICLES
use mod_timing, only: tpartc, tpartc0
}
use mod_global_parameters
!-----------------------------------------------------------------------------

if(mype==0.and.level_io>0)write(unitterm,*)'reset tree to fixed level=',level_io
if(level_io>0 .or. level_io_min.ne.1 .or. level_io_max.ne.nlevelshi) then 
   call resettree_convert
end if

call getbc(t,0.d0,pw,0,nwflux+nwaux)

!!!call Global_useroutput !compute at user level any global variable over all grids

select case(convert_type)
  case('idl','idlCC')
   call valout_idl(unitconvert)
  case('tecplot','tecplotCC','tecline')
   call tecplot(unitconvert)
  case('tecplotmpi','tecplotCCmpi','teclinempi')
   call tecplot_mpi(unitconvert)
  case('vtu','vtuCC')
   call unstructuredvtk(unitconvert)
  case('vtumpi','vtuCCmpi')
   call unstructuredvtk_mpi(unitconvert)
  case('vtuB','vtuBCC','vtuBmpi','vtuBCCmpi')
   call unstructuredvtkB(unitconvert)
  case('pvtumpi','pvtuCCmpi')
   call punstructuredvtk_mpi(unitconvert)
  case('pvtuBmpi','pvtuBCCmpi')
   call punstructuredvtkB_mpi(unitconvert)
  case('vtimpi','vtiCCmpi')
   call ImageDataVtk_mpi(unitconvert)
  case('dx')
   call valout_dx(unitconvert)
  case('onegrid','onegridmpi')
   call onegrid(unitconvert)
  case('oneblock','oneblockB')
   call oneblock(unitconvert)
{#IFDEF PARTICLES
  case('particles', 'particlesmpi')
     tpartc0 = MPI_WTIME()
     call handle_particles()
     tpartc = tpartc + (MPI_WTIME() - tpartc0)
}
  case('user','usermpi')
     if (.not. associated(usr_special_convert)) then
        call mpistop("usr_special_convert not defined")
     else
        call usr_special_convert(unitconvert)
     end if
  case default
   call mpistop("Error in generate_plotfile: Unknown convert_type")
end select

end subroutine generate_plotfile
!=============================================================================
subroutine getheadernames(wnamei,xandwnamei,outfilehead)

! this collects all variables names in the wnamei character array, getting the info from
! the primnames/wnames strings (depending on saveprim). It combines this info with names
! for the dimensional directions in the xandwnamei array. In the outfilehead, it collects
! the dimensional names, and only those names from the nw variables for output (through writew)
! together with the added names for nwauxio variables

  use mod_usr_methods, only: usr_add_aux_names
  use mod_global_parameters

character(len=10)   :: wnamei(1:nw+nwauxio),xandwnamei(1:ndim+nw+nwauxio)
character(len=1024) :: outfilehead

integer::  space_position,iw
character(len=10)::  wname
character(len=len(primnames))::  scanstring

logical, save:: first=.true.
!-----------------------------------------------------------------------------

! in case additional variables are computed and stored for output, adjust 
! the wnames and primnames string
if (nwauxio>0 .and. first) then
   if (.not. associated(usr_add_aux_names)) then
      call mpistop("usr_add_aux_names not defined")
   else
      call usr_add_aux_names()
   end if
end if

! --- part to provide variable names from primnames/varnames strings
if(saveprim) then
   scanstring=TRIM(primnames)
else
   scanstring=TRIM(wnames)
endif

space_position=index(scanstring,' ')
do iw=1,nw+nwauxio
   do while (space_position==1)
     scanstring=scanstring(2:)
     space_position=index(scanstring,' ')
   enddo
   wname=scanstring(:space_position-1)
   scanstring=scanstring(space_position+1:)
   space_position=index(scanstring,' ')

   ! fill all names, even those that we will not write away from the first nw
   wnamei(iw)=TRIM(wname)
enddo
! --- end of part to provide variable names 

select case (typeaxial)
   case( "spherical" )
      xandwnamei(1)="r";{^NOONED xandwnamei(2)="Theta"};{^IFTHREED xandwnamei(3)="Phi"}
   case( "cylindrical" )
      xandwnamei(1)="R";
      {^NOONED
      if( ^PHI == 2 )then
         xandwnamei(2)="Phi"
      else
         xandwnamei(2)="Z"
      endif}
      {^IFTHREED
      if( ^PHI == 2 )then
         xandwnamei(3)="Z"
      else
         xandwnamei(3)="Phi"
      endif}
   case default
      xandwnamei(1)="X";{^NOONED xandwnamei(2)="Y"};{^IFTHREED xandwnamei(3)="Z"}
end select

xandwnamei(ndim+1:ndim+nw+nwauxio)=wnamei(1:nw+nwauxio)

! in outfilehead, collect the dimensional names, and all output variable names
! first all dimensions
write(outfilehead,'(a)') TRIM(xandwnamei(1))
{^NOONED
do iw=2,ndim
   wname=xandwnamei(iw)
write(outfilehead,'(a)')outfilehead(1:len_trim(outfilehead))//" "//TRIM(wname)
enddo
}
! then all nw variables, with writew control for inclusion
do iw=ndim+1,ndim+nw
   wname=xandwnamei(iw)
   if(writew(iw-ndim)) then
write(outfilehead,'(a)')outfilehead(1:len_trim(outfilehead))//" "//TRIM(wname)
   endif
enddo
! then all nwauxio variables
if(nwauxio>0) then
  do iw=ndim+nw+1,ndim+nw+nwauxio
     wname=xandwnamei(iw)
write(outfilehead,'(a)')outfilehead(1:len_trim(outfilehead))//" "//TRIM(wname)
  enddo
endif

if(first.and.mype==0)then
  print*,'-----------------------------------------------------------------------------'
  write(unitterm,*)'Saving visual data. Coordinate directions and variable names are:'
  do iw=1,ndim
    print *,iw,xandwnamei(iw)
  enddo
  do iw=ndim+1,ndim+nw+nwauxio
    print *,iw,wnamei(iw-ndim),xandwnamei(iw)
  enddo
  write(unitterm,*)'time =', t
  print*,'-----------------------------------------------------------------------------'
  first=.false.
endif

end subroutine getheadernames
!=============================================================================
subroutine oneblock(qunit)
  use mod_usr_methods, only: usr_aux_output

! this is for turning an AMR run into a single block
! the data will be all on selected level level_io

! this version should work for any dimension
! only writes writew selected 1:nw variables, also nwauxio
! may use saveprim to switch to primitives
! this version can not work on multiple CPUs
! does not renormalize variables

! header info differs from onegrid below 

! ASCII or binary output

use mod_forest, only: Morton_start, Morton_stop, sfc_to_igrid, igrid_to_node
use mod_global_parameters
use mod_physics
integer, intent(in) :: qunit

integer             :: Morton_no,igrid,ix^D,ig^D,level
integer, pointer    :: ig_to_igrid(:^D&,:)
logical             :: fileopen,writeblk(ngridshi)
character(len=80)   :: filename
integer             :: filenr,ncells,ncells^D,ncellg,ncellx^D,jg^D,jig^D

character(len=10) :: wnamei(1:nw+nwauxio),xandwnamei(1:ndim+nw+nwauxio)
character(len=1024) :: outfilehead

double precision :: wval1,xval1
double precision, dimension({^D&1:1},1:nw+nwauxio)   :: wval
double precision, dimension({^D&1:1},1:ndim)         :: xval
double precision:: normconv(0:nw+nwauxio)

integer           :: iw,iiw,writenw,iwrite(1:nw+nwauxio),iigrid,idim
logical :: patchw(ixG^T)
!-----------------------------------------------------------------------------

if(level_io<1)then
 call mpistop('please specify level_io>0 for usage with oneblock')
end if

if(npe>1)then
 if(mype==0) PRINT *,'ONEBLOCK as yet to be parallelized'
 call mpistop('npe>1, oneblock')
end if

! only variables selected by writew will be written out
normconv(0:nw+nwauxio)=one
normconv(0:nw)=normvar(0:nw)
writenw=count(writew(1:nw))+nwauxio
iiw=0
do iw =1,nw
 if (.not.writew(iw))cycle
 iiw=iiw+1
 iwrite(iiw)=iw
end do
if(nwauxio>0)then
  do iw =nw+1,nw+nwauxio
   iiw=iiw+1
   iwrite(iiw)=iw
  end do
endif

if (level_io>0) then
  allocate(ig_to_igrid(ng^D(level_io),0:npe-1))
  ig_to_igrid(:^D&,:)=-1 ! initialize
end if
writeblk=.false.
do Morton_no=Morton_start(mype),Morton_stop(mype)
  igrid=sfc_to_igrid(Morton_no)
  level=node(plevel_,igrid)
  ig^D=igrid_to_node(igrid,mype)%node%ig^D;
  ig_to_igrid(ig^D,mype)=igrid
  if(({rnode(rpxmin^D_,igrid)>=xprobmin^D+(xprobmax^D-xprobmin^D)&
        *writespshift(^D,1)|.and.}).and.({rnode(rpxmax^D_,igrid)&
       <=xprobmax^D-(xprobmax^D-xprobmin^D)*writespshift(^D,2)|.and.})) then
    writeblk(igrid)=.true.
  end if
end do

call getheadernames(wnamei,xandwnamei,outfilehead)
ncells=0
ncells^D=0;
ncellg=(^D&(ixMhi^D-ixMlo^D+1)*)
ncellx^D=ixMhi^D-ixMlo^D+1\
{do ig^D=1,ng^D(level_io)\}
  igrid=ig_to_igrid(ig^D,mype)
  if(writeblk(igrid)) go to 20
{end do\}
20 continue
jg^D=ig^D;
{
jig^DD=jg^DD;
do ig^D=1,ng^D(level_io)
  jig^D=ig^D
  igrid=ig_to_igrid(jig^DD,mype)
  if(writeblk(igrid)) ncells^D=ncells^D+ncellx^D
end do
\}

do iigrid=1,igridstail; igrid=igrids(iigrid)
   if(.not.writeblk(igrid)) cycle
   ncells=ncells+ncellg
   allocate(pwio(igrid)%w(ixG^T,1:nw+nwauxio))
   pwio(igrid)%w(ixG^T,1:nw)=pw(igrid)%w(ixG^T,1:nw)

   if (nwauxio > 0) then
      if (.not. associated(usr_aux_output)) then
         call mpistop("usr_aux_output not defined")
      else
         call usr_aux_output(ixG^LL,ixM^LL^LADD1, &
              pwio(igrid)%w,px(igrid)%x,normconv)
      end if
   end if
end do

if (saveprim) then
 do iigrid=1,igridstail; igrid=igrids(iigrid)
<<<<<<< HEAD
  call phys_to_primitive(ixG^LL,ixG^LL^LSUB1,pwio(igrid)%w,px(igrid)%x)
=======
   if(.not.writeblk(igrid)) cycle
  call primitive(ixG^LL,ixG^LL^LSUB1,pwio(igrid)%w,px(igrid)%x)
>>>>>>> ab654dd0
 end do
else
 if (nwaux>0) then
  do iigrid=1,igridstail; igrid=igrids(iigrid)
<<<<<<< HEAD
   call phys_get_aux(.true.,pwio(igrid)%w,px(igrid)%x,ixG^LL,ixG^LL^LSUB1,"oneblock")
=======
   if(.not.writeblk(igrid)) cycle
   call getaux(.true.,pwio(igrid)%w,px(igrid)%x,ixG^LL,ixG^LL^LSUB1,"oneblock")
>>>>>>> ab654dd0
  end do
 end if
end if
{^IFMHD
! add background magnetic field B0 to B
do iigrid=1,igridstail; igrid=igrids(iigrid)
   if(.not.writeblk(igrid)) cycle
   if(B0field) then
     myB0_cell => pB0_cell(igrid)
     ^C&pwio(igrid)%w(ixG^T,b^C_)=pwio(igrid)%w(ixG^T,b^C_)+myB0_cell%w(ixG^T,^C);\
   end if
end do
}

Master_cpu_open : if (mype == 0) then
 inquire(qunit,opened=fileopen)
 if (.not.fileopen) then
   ! generate filename
    filenr=snapshotini
    if (autoconvert) filenr=snapshot-1
   write(filename,'(a,i4.4,a)') TRIM(filenameout),filenr,".blk"
   select case(convert_type)
    case("oneblock")
     open(qunit,file=filename,status='unknown')
     write(qunit,*) TRIM(outfilehead)
     write(qunit,*) ncells,ncells^D
     write(qunit,*) t*normt
    case("oneblockB")
     open(qunit,file=filename,form='unformatted',status='unknown')
     write(qunit) outfilehead
     write(qunit) ncells,ncells^D
     write(qunit) t*normt
   end select
 end if
end if Master_cpu_open

{^IFTHREED
do ig3=1,ng3(level_io)
 do ix3=ixMlo3,ixMhi3}

   {^NOONED
   do ig2=1,ng2(level_io)
     do ix2=ixMlo2,ixMhi2}

       do ig1=1,ng1(level_io)
         igrid=ig_to_igrid(ig^D,mype)
         if(.not.writeblk(igrid)) cycle
         do ix1=ixMlo1,ixMhi1
           Master_write : if(mype==0) then
             select case(convert_type)
               case("oneblock")
                 write(qunit,fmt="(100(e14.6))") &
                  px(igrid)%x(ix^D,1:ndim)*normconv(0),&
                  (pwio(igrid)%w(ix^D,iwrite(iw))*normconv(iwrite(iw)),iw=1,writenw)
               case("oneblockB")
                 write(qunit) real(px(igrid)%x(ix^D,1:ndim)*normconv(0)),&
                  (real(pwio(igrid)%w(ix^D,iwrite(iw))*normconv(iwrite(iw))),iw=1,writenw)
             end select
           end if Master_write
         end do
       end do
    {^NOONED
     end do
   end do}
 {^IFTHREED
 end do
end do}

do iigrid=1,igridstail; igrid=igrids(iigrid)
   if(.not.writeblk(igrid)) cycle
   deallocate(pwio(igrid)%w)
end do

close(qunit)

end subroutine oneblock
!=============================================================================
subroutine onegrid(qunit)

! this is for turning an AMR run into a single grid
! this version should work for any dimension, can be in parallel
! in 1D, should behave much like oneblock, except for header info

! only writes all 1:nw variables, no nwauxio
! may use saveprim to switch to primitives
! this version can work on multiple CPUs
! does not renormalize variables
! ASCII output

use mod_forest, only: Morton_start, Morton_stop, sfc_to_igrid
use mod_global_parameters
use mod_physics
integer, intent(in) :: qunit

integer             :: Morton_no,igrid,ix^D,iw
logical             :: fileopen
character(len=80)   :: filename
integer             :: filenr

character(len=10) :: wnamei(1:nw+nwauxio),xandwnamei(1:ndim+nw+nwauxio)
character(len=1024) :: outfilehead

!.. MPI variables ..
integer           :: igrid_recv,ipe
double precision  :: w_recv(ixG^T,1:nw),x_recv(ixG^T,1:ndim)
integer, allocatable :: intstatus(:,:)

!-----------------------------------------------------------------------------

if(nwauxio>0)then
 if(mype==0) PRINT *,'ONEGRID to be used without nwauxio'
 call mpistop('nwauxio>0, onegrid')
end if

if(saveprim)then
 if(mype==0.and.nwaux>0) PRINT *,'warning: ONEGRID used with saveprim, check auxiliaries'
end if



Master_cpu_open : if (mype == 0) then
 call getheadernames(wnamei,xandwnamei,outfilehead)
 write(outfilehead,'(a)') "#"//" "//TRIM(outfilehead)
 inquire(qunit,opened=fileopen)
 if (.not.fileopen) then
   ! generate filename
    filenr=snapshotini
    if (autoconvert) filenr=snapshot-1
   write(filename,'(a,i4.4,a)') TRIM(filenameout),filenr,".blk"
   open(qunit,file=filename,status='unknown')
 end if
 write(qunit,"(a)")outfilehead
 write(qunit,"(i7)") ( {^D&(ixMhi^D-ixMlo^D+1)*} )*(Morton_stop(npe-1)-Morton_start(0)+1)
end if Master_cpu_open

do Morton_no=Morton_start(mype),Morton_stop(mype)
  igrid=sfc_to_igrid(Morton_no)
  if(saveprim) call phys_to_primitive(ixG^LL,ixM^LL,pw(igrid)%w,px(igrid)%x)
  if (mype/=0)then
      itag=Morton_no
      call MPI_SEND(igrid,1,MPI_INTEGER, 0,itag,icomm,ierrmpi)
      call MPI_SEND(px(igrid)%x,1,type_block_xcc_io, 0,itag,icomm,ierrmpi)
      itag=igrid
      call MPI_SEND(pw(igrid)%w,1,type_block_io, 0,itag,icomm,ierrmpi)
  else
   {do ix^DB=ixMlo^DB,ixMhi^DB\}
      do iw=1,nw
        if( dabs(pw(igrid)%w(ix^D,iw)) < 1.0d-32 ) pw(igrid)%w(ix^D,iw) = zero
      enddo
       write(qunit,fmt="(100(e14.6))") px(igrid)%x(ix^D,1:ndim)&
                                     ,pw(igrid)%w(ix^D,1:nw)
   {end do\}
  end if
end do   

if(mype==0.and.npe>1) allocate(intstatus(MPI_STATUS_SIZE,1))

Manycpu : if (npe>1) then
 if (mype==0) then
  loop_cpu : do ipe =1, npe-1
   loop_Morton : do Morton_no=Morton_start(ipe),Morton_stop(ipe)
         itag=Morton_no
         call MPI_RECV(igrid_recv,1,MPI_INTEGER, ipe,itag,icomm,intstatus(:,1),ierrmpi)
         call MPI_RECV(x_recv,1,type_block_xcc_io, ipe,itag,icomm,intstatus(:,1),ierrmpi)
         itag=igrid_recv
         call MPI_RECV(w_recv,1,type_block_io, ipe,itag,icomm,intstatus(:,1),ierrmpi)
         {do ix^DB=ixMlo^DB,ixMhi^DB\}
            do iw=1,nw
              if( dabs(pw(igrid)%w(ix^D,iw)) < smalldouble ) pw(igrid)%w(ix^D,iw) = zero
            enddo
            write(qunit,fmt="(100(e14.6))") x_recv(ix^D,1:ndim)&
                                            ,w_recv(ix^D,1:nw)
         {end do\}
   end do loop_Morton
  end do loop_cpu
 end if 
end if Manycpu

if (npe>1) then
  call MPI_BARRIER(icomm,ierrmpi)
  if(mype==0)deallocate(intstatus)
endif

if(mype==0) close(qunit)
end subroutine onegrid 


!============================================================================
subroutine valout_idl(qunit)

! output for idl macros from (amr)vac
! not parallel, uses calc_grid to compute nwauxio variables
! allows renormalizing using normt and normvar-array

! binary output format

use mod_forest, only: nleafs
use mod_global_parameters

integer, intent(in) :: qunit

double precision, dimension(ixMlo^D-1:ixMhi^D,ndim) :: xC_TMP
double precision, dimension(ixMlo^D:ixMhi^D,ndim)   :: xCC_TMP

double precision, dimension(ixMlo^D-1:ixMhi^D,nw+nwauxio)   :: wC_TMP
double precision, dimension(ixMlo^D:ixMhi^D,nw+nwauxio)     :: wCC_TMP

character(len=10) :: wnamei(1:nw+nwauxio),xandwnamei(1:ndim+nw+nwauxio)
character(len=1024) :: outfilehead

logical :: fileopen
integer :: iigrid,igrid,nx^D,nxC^D,ixC^L,ixCC^L,iw
character(len=80) :: filename
integer :: filenr

!!! length mismatch possible
character(len=80) :: tmpnames

double precision:: rnode_IDL(rnodehi), normconv(0:nw+nwauxio)
!-----------------------------------------------------------------------------

if(npe>1)then
 if(mype==0) PRINT *,'valoutidl as yet to be parallelized'
 call mpistop('npe>1, valoutidl')
end if

if(nw/=count(writew(1:nw)))then
 if(mype==0) PRINT *,'valoutidl does not use writew=F'
 call mpistop('writew, valoutidl')
end if

inquire(qunit,opened=fileopen)
if (.not.fileopen) then
   ! generate filename
    filenr=snapshotini
    if (autoconvert) filenr=snapshot-1
   write(filename,'(a,i4.4,a)') TRIM(filenameout),filenr,".out"
   open(qunit,file=filename,status='unknown',form='unformatted')
end if

write(qunit)fileheadout
write(qunit)it,t*normt,ndim,neqpar+nspecialpar,nw+nwauxio

nx^D=ixMhi^D-ixMlo^D+1;
select case(convert_type)
  case('idl')
    ! store cell corner quantities, involves averaging to corners
    nxC^D=nx^D+1;
  case('idlCC')
    ! store cell center quantities, do not average to corners
    nxC^D=nx^D;
  case default
   call mpistop("Error in valout_idl: Unknown convert_type")
end select

call getheadernames(wnamei,xandwnamei,outfilehead)

! for idl output: add the eqparnames, note the length mismatch!!!
tmpnames=TRIM(outfilehead)//' '//TRIM(eqparname)//' '//TRIM(specialparname)

! use -nleafs to indicate amr grid
if (nleafs==1 .and. mxnest==1) then
  write(qunit) nxC^D
  write(qunit)eqpar
  write(qunit)tmpnames
else
  write(qunit) ^D&-nleafs
  write(qunit) eqpar
  write(qunit)tmpnames
  ! write out individual grid sizes, grid level, and corners
  do iigrid=1,igridstail; igrid=igrids(iigrid);
     write(qunit) nxC^D
     write(qunit) node(plevel_,igrid)
     select case (typeaxial)
      case ("slab","slabtest")
      {rnode_IDL(rpxmin1_:rpxmin^ND_)=rnode(rpxmin1_:rpxmin^ND_,igrid)};
      {rnode_IDL(rpxmax1_:rpxmax^ND_)=rnode(rpxmax1_:rpxmax^ND_,igrid)}; 
      case ("cylindrical")
      {^IFONED
       rnode_IDL(rpxmin1_)=rnode(rpxmin1_,igrid)
       rnode_IDL(rpxmax1_)=rnode(rpxmax1_,igrid)}
      {^IFTWOD
       select case (phi_)
          case (2) 
        rnode_IDL(rpxmin1_)=rnode(rpxmin1_,igrid)*cos(rnode(rpxmin2_,igrid))
        rnode_IDL(rpxmax1_)=rnode(rpxmax1_,igrid)*cos(rnode(rpxmax2_,igrid))
        rnode_IDL(rpxmin2_)=rnode(rpxmin1_,igrid)*sin(rnode(rpxmin2_,igrid))
        rnode_IDL(rpxmax2_)=rnode(rpxmax1_,igrid)*sin(rnode(rpxmax2_,igrid))
        ! next avoids that IDL clips off part of the domain at circle edges
        if(sin(rnode(rpxmin2_,igrid))*sin(rnode(rpxmax2_,igrid))< zero)then
         if(cos(rnode(rpxmin2_,igrid))>zero)then
           rnode_IDL(rpxmin1_)=rnode(rpxmin1_,igrid)
           rnode_IDL(rpxmax1_)=rnode(rpxmax1_,igrid)
         else
           rnode_IDL(rpxmin1_)=-rnode(rpxmax1_,igrid)
           rnode_IDL(rpxmax1_)=rnode(rpxmin1_,igrid)
         endif
        endif
        if(cos(rnode(rpxmin2_,igrid))*cos(rnode(rpxmax2_,igrid))< zero)then
         if(sin(rnode(rpxmin2_,igrid))>zero)then
           rnode_IDL(rpxmin2_)=rnode(rpxmin1_,igrid)
           rnode_IDL(rpxmax2_)=rnode(rpxmax1_,igrid)
         else
           rnode_IDL(rpxmin2_)=-rnode(rpxmax1_,igrid)
           rnode_IDL(rpxmax2_)=rnode(rpxmin1_,igrid)
         endif
        endif
          case default
      {rnode_IDL(rpxmin1_:rpxmin^ND_)=rnode(rpxmin1_:rpxmin^ND_,igrid)};
      {rnode_IDL(rpxmax1_:rpxmax^ND_)=rnode(rpxmax1_:rpxmax^ND_,igrid)}; 
       end select}
      {^IFTHREED
        rnode_IDL(rpxmin1_)=rnode(rpxmin1_,igrid)*cos(rnode(rpxmin2_,igrid))
        rnode_IDL(rpxmax1_)=rnode(rpxmax1_,igrid)*cos(rnode(rpxmax2_,igrid))
        rnode_IDL(rpxmin2_)=rnode(rpxmin1_,igrid)*sin(rnode(rpxmin2_,igrid))
        rnode_IDL(rpxmax2_)=rnode(rpxmax1_,igrid)*sin(rnode(rpxmax2_,igrid))
        rnode_IDL(rpxmin3_)=rnode(rpxmin3_,igrid)
        rnode_IDL(rpxmax3_)=rnode(rpxmax3_,igrid)
        if(sin(rnode(rpxmin2_,igrid))*sin(rnode(rpxmax2_,igrid))< zero)then
         if(cos(rnode(rpxmin2_,igrid))>zero)then
           rnode_IDL(rpxmin1_)=rnode(rpxmin1_,igrid)
           rnode_IDL(rpxmax1_)=rnode(rpxmax1_,igrid)
         else
           rnode_IDL(rpxmin1_)=-rnode(rpxmax1_,igrid)
           rnode_IDL(rpxmax1_)=rnode(rpxmin1_,igrid)
         endif
        endif
        if(cos(rnode(rpxmin2_,igrid))*cos(rnode(rpxmax2_,igrid))< zero)then
         if(sin(rnode(rpxmin2_,igrid))>zero)then
           rnode_IDL(rpxmin2_)=rnode(rpxmin1_,igrid)
           rnode_IDL(rpxmax2_)=rnode(rpxmax1_,igrid)
         else
           rnode_IDL(rpxmin2_)=-rnode(rpxmax1_,igrid)
           rnode_IDL(rpxmax2_)=rnode(rpxmin1_,igrid)
         endif
        endif}
      case ("spherical")
       rnode_IDL(rpxmin1_)=rnode(rpxmin1_,igrid) &
         {^NOONED*sin(rnode(rpxmin2_,igrid))}{^IFTHREED*cos(rnode(rpxmin3_,igrid))}
       rnode_IDL(rpxmax1_)=rnode(rpxmax1_,igrid) &
         {^NOONED*sin(rnode(rpxmax2_,igrid))}{^IFTHREED*cos(rnode(rpxmax3_,igrid))}
       {^IFTWOD
       rnode_IDL(rpxmin2_)=rnode(rpxmin1_,igrid)*cos(rnode(rpxmin2_,igrid))
       rnode_IDL(rpxmax2_)=rnode(rpxmax1_,igrid)*cos(rnode(rpxmax2_,igrid))}
       {^IFTHREED
       rnode_IDL(rpxmin2_)=rnode(rpxmin1_,igrid) &
                *sin(rnode(rpxmin2_,igrid))*sin(rnode(rpxmin3_,igrid))
       rnode_IDL(rpxmax2_)=rnode(rpxmax1_,igrid) &
                *sin(rnode(rpxmax2_,igrid))*sin(rnode(rpxmax3_,igrid))
       rnode_IDL(rpxmin3_)=rnode(rpxmin1_,igrid)*cos(rnode(rpxmin2_,igrid))
       rnode_IDL(rpxmax3_)=rnode(rpxmax1_,igrid)*cos(rnode(rpxmax2_,igrid))}
     end select 
     normconv(0)=normvar(0)
     write(qunit) {rnode_IDL(rpxmin^D_)*normconv(0)}, &
          {rnode_IDL(rpxmax^D_)*normconv(0)}
  end do
end if

! write out variable values
do iigrid=1,igridstail; igrid=igrids(iigrid);
  call calc_grid(qunit,igrid,xC_TMP,xCC_TMP,wC_TMP,wCC_TMP,normconv,ixC^L,ixCC^L,.true.)
  select case(convert_type)
  case('idl')
    ! write out corner coordinates and (averaged) corner values
    write(qunit) xC_TMP(ixC^S,1:ndim)*normconv(0)
    do iw=1,nw+nwauxio
      write(qunit) wC_TMP(ixC^S,iw)*normconv(iw)
    end do
  case('idlCC')
    ! write out cell center coordinates and cell center values
    write(qunit) xCC_TMP(ixCC^S,1:ndim)*normconv(0)
    do iw=1,nw+nwauxio
      write(qunit) wCC_TMP(ixCC^S,iw)*normconv(iw)
    end do
  end select 
end do

end subroutine valout_idl
!=============================================================================
subroutine tecplot(qunit)

! output for tecplot (ASCII format)
! not parallel, uses calc_grid to compute nwauxio variables
! allows renormalizing using normt and normvar-array

use mod_global_parameters

integer, intent(in) :: qunit

integer::               igrid,iigrid,level,igonlevel,iw,idim,ix^D
integer::               NumGridsOnLevel(1:nlevelshi)
integer :: nx^D,nxC^D,nodesonlevel,elemsonlevel,ixC^L,ixCC^L

integer ::              nodes, elems


double precision :: x_TEC(ndim), w_TEC(nw+nwauxio)

double precision, dimension(ixMlo^D-1:ixMhi^D,ndim) :: xC_TMP
double precision, dimension(ixMlo^D:ixMhi^D,ndim)   :: xCC_TMP

double precision, dimension(ixMlo^D-1:ixMhi^D,nw+nwauxio)   :: wC_TMP
double precision, dimension(ixMlo^D:ixMhi^D,nw+nwauxio)     :: wCC_TMP
double precision, dimension(0:nw+nwauxio)                   :: normconv
logical :: fileopen,first
character(len=80) :: filename
integer  :: filenr

!!! possible length conflict
character(len=1024) :: tecplothead

character(len=10) :: wnamei(1:nw+nwauxio),xandwnamei(1:ndim+nw+nwauxio)
character(len=1024) :: outfilehead
!-----------------------------------------------------------------------------

if(npe>1)then
 if(mype==0) PRINT *,'tecplot not parallel, use tecplotmpi'
 call mpistop('npe>1, tecplot')
end if

if(nw/=count(writew(1:nw)))then
 if(mype==0) PRINT *,'tecplot does not use writew=F'
 call mpistop('writew, tecplot')
end if

if(nocartesian)then
 if(mype==0) PRINT *,'tecplot with nocartesian and typeaxial=',typeaxial
endif

inquire(qunit,opened=fileopen)
if (.not.fileopen) then
   ! generate filename    
   filenr=snapshotini
   if (autoconvert) filenr=snapshot-1
   write(filename,'(a,i4.4,a)') TRIM(filenameout),filenr,".plt"
   open(qunit,file=filename,status='unknown')
end if

call getheadernames(wnamei,xandwnamei,outfilehead)

write(tecplothead,'(a)') "VARIABLES = "//TRIM(outfilehead)

write(qunit,'(a)') tecplothead(1:len_trim(tecplothead))

NumGridsOnLevel(1:nlevelshi)=0
do level=levmin,levmax
   NumGridsOnLevel(level)=0
   do iigrid=1,igridstail; igrid=igrids(iigrid);
      if (node(plevel_,igrid)/=level) cycle
      NumGridsOnLevel(level)=NumGridsOnLevel(level)+1
   end do
end do

nx^D=ixMhi^D-ixMlo^D+1;
nxC^D=nx^D+1;

{^IFONED
if(convert_type=='tecline') then
   nodes=0
   elems=0
   do level=levmin,levmax
      nodes=nodes + NumGridsOnLevel(level)*{nxC^D*}
      elems=elems + NumGridsOnLevel(level)*{nx^D*}
   enddo

   write(qunit,"(a,i7,a,1pe12.5,a)") &
         'ZONE T="all levels", I=',elems, &
         ', SOLUTIONTIME=',t*normt,', F=POINT' 

   igonlevel=0
   do iigrid=1,igridstail; igrid=igrids(iigrid);
      call calc_grid(qunit,igrid,xC_TMP,xCC_TMP,wC_TMP,wCC_TMP,normconv,ixC^L,ixCC^L,.true.)
          {do ix^DB=ixCCmin^DB,ixCCmax^DB\}
            x_TEC(1:ndim)=xCC_TMP(ix^D,1:ndim)*normconv(0)
            w_TEC(1:nw+nwauxio)=wCC_TMP(ix^D,1:nw+nwauxio)*normconv(1:nw+nwauxio)
           !write(qunit,fmt="(100(e14.6))") x_TEC, w_TEC
           write(qunit,fmt="(100(e24.16))") x_TEC, w_TEC
       {end do\}
    enddo
    close(qunit)
else
}
do level=levmin,levmax
   nodesonlevel=NumGridsOnLevel(level)*{nxC^D*}
   elemsonlevel=NumGridsOnLevel(level)*{nx^D*}
   ! for all tecplot variants coded up here, we let the TECPLOT ZONES coincide
   ! with the AMR grid LEVEL. Other options would be
   !    let each grid define a zone: inefficient for TECPLOT internal workings
   !       hence not implemented
   !    let entire octree define 1 zone: no difference in interpolation 
   !       properties across TECPLOT zones detected as yet, hence not done
   select case(convert_type)
     case('tecplot')
       ! in this option, we store the corner coordinates, as well as the corner
       ! values of all variables (obtained by averaging). This allows POINT packaging, 
       ! and thus we can save full grid info by using one call to calc_grid
       write(qunit,"(a,i7,a,a,i7,a,i7,a,f25.16,a,a)") &
            'ZONE T="',level,'"',', N=',nodesonlevel,', E=',elemsonlevel, &
            ', SOLUTIONTIME=',t*normt,', DATAPACKING=POINT, ZONETYPE=', &
         {^IFONED 'FELINESEG'}{^IFTWOD 'FEQUADRILATERAL'}{^IFTHREED 'FEBRICK'}
       do iigrid=1,igridstail; igrid=igrids(iigrid);
         if (node(plevel_,igrid)/=level) cycle
         call calc_grid(qunit,igrid,xC_TMP,xCC_TMP,wC_TMP,wCC_TMP,normconv,&
                        ixC^L,ixCC^L,.true.)
         {do ix^DB=ixCmin^DB,ixCmax^DB\}
            x_TEC(1:ndim)=xC_TMP(ix^D,1:ndim)*normconv(0)
            w_TEC(1:nw+nwauxio)=wC_TMP(ix^D,1:nw+nwauxio)*normconv(1:nw+nwauxio)
            write(qunit,fmt="(100(e14.6))") x_TEC, w_TEC
         {end do\}
       enddo
     case('tecplotCC')
       ! in this option, we store the corner coordinates, and the cell center
       ! values of all variables. Due to this mix of corner/cell center, we must 
       ! use BLOCK packaging, and thus we have enormous overhead by using 
       ! calc_grid repeatedly to merely fill values of cell corner coordinates 
       ! and cell center values per dimension, per variable
       if(ndim+nw+nwauxio>99) call mpistop("adjust format specification in writeout")
       if(nw+nwauxio==1)then
         ! to make tecplot happy: avoid [ndim+1-ndim+1] in varlocation varset
         ! and just set [ndim+1]
         write(qunit,"(a,i7,a,a,i7,a,i7,a,f25.16,a,i1,a,a)") &
            'ZONE T="',level,'"',', N=',nodesonlevel,', E=',elemsonlevel, &
            ', SOLUTIONTIME=',t*normt,', DATAPACKING=BLOCK, VARLOCATION=([', &
            ndim+1,']=CELLCENTERED), ZONETYPE=', &
         {^IFONED 'FELINESEG'}{^IFTWOD 'FEQUADRILATERAL'}{^IFTHREED 'FEBRICK'}
       else
        if(ndim+nw+nwauxio<10) then
         ! difference only in length of integer format specification for ndim+nw+nwauxio
         write(qunit,"(a,i7,a,a,i7,a,i7,a,f25.16,a,i1,a,i1,a,a)") &
            'ZONE T="',level,'"',', N=',nodesonlevel,', E=',elemsonlevel, &
            ', SOLUTIONTIME=',t*normt,', DATAPACKING=BLOCK, VARLOCATION=([', &
            ndim+1,'-',ndim+nw+nwauxio,']=CELLCENTERED), ZONETYPE=', &
         {^IFONED 'FELINESEG'}{^IFTWOD 'FEQUADRILATERAL'}{^IFTHREED 'FEBRICK'}
        else
         write(qunit,"(a,i7,a,a,i7,a,i7,a,f25.16,a,i1,a,i2,a,a)") &
            'ZONE T="',level,'"',', N=',nodesonlevel,', E=',elemsonlevel, &
            ', SOLUTIONTIME=',t*normt,', DATAPACKING=BLOCK, VARLOCATION=([', &
            ndim+1,'-',ndim+nw+nwauxio,']=CELLCENTERED), ZONETYPE=', &
         {^IFONED 'FELINESEG'}{^IFTWOD 'FEQUADRILATERAL'}{^IFTHREED 'FEBRICK'}
        endif
       endif
       do idim=1,ndim
         first=(idim==1) 
         do iigrid=1,igridstail; igrid=igrids(iigrid);
            if (node(plevel_,igrid)/=level) cycle
            call calc_grid(qunit,igrid,xC_TMP,xCC_TMP,wC_TMP,wCC_TMP,normconv,&
                           ixC^L,ixCC^L,first)
            write(qunit,fmt="(100(e14.6))") xC_TMP(ixC^S,idim)*normconv(0)
         enddo
       enddo
       do iw=1,nw+nwauxio
         do iigrid=1,igridstail; igrid=igrids(iigrid);
            if (node(plevel_,igrid)/=level) cycle
            call calc_grid(qunit,igrid,xC_TMP,xCC_TMP,wC_TMP,wCC_TMP,normconv,&
                           ixC^L,ixCC^L,.true.)
            write(qunit,fmt="(100(e14.6))") wCC_TMP(ixCC^S,iw)*normconv(iw)
         enddo
       enddo
     case default
       call mpistop('no such tecplot type')
   end select
   igonlevel=0
   do iigrid=1,igridstail; igrid=igrids(iigrid);
      if (node(plevel_,igrid)/=level) cycle
      igonlevel=igonlevel+1
      call save_conntec(qunit,igrid,igonlevel)
   end do
end do
{^IFONED endif}

end subroutine tecplot
!=============================================================================
subroutine save_conntec(qunit,igrid,igonlevel)

! this saves the basic line, quad and brick connectivity,
! as used by TECPLOT file outputs for unstructured grid

use mod_global_parameters

integer, intent(in) :: qunit, igrid, igonlevel

integer :: nx^D, nxC^D, ix^D
{^IFONED   integer, external:: nodenumbertec1D \}
{^IFTWOD   integer, external:: nodenumbertec2D \}
{^IFTHREED integer, external:: nodenumbertec3D \}
!-----------------------------------------------------------------------------
nx^D=ixMhi^D-ixMlo^D+1;
nxC^D=nx^D+1;

! connectivity list
{do ix^DB=1,nx^DB\}
   {^IFTHREED
   ! basic brick connectivity
   write(qunit,'(8(i7,1x))') &
      nodenumbertec3D(ix1,  ix2-1,ix3-1,nxC1,nxC2,nxC3,igonlevel,igrid),&
      nodenumbertec3D(ix1+1,ix2-1,ix3-1,nxC1,nxC2,nxC3,igonlevel,igrid),&
      nodenumbertec3D(ix1+1,ix2  ,ix3-1,nxC1,nxC2,nxC3,igonlevel,igrid),&
      nodenumbertec3D(ix1  ,ix2  ,ix3-1,nxC1,nxC2,nxC3,igonlevel,igrid),&
      nodenumbertec3D(ix1  ,ix2-1,ix3  ,nxC1,nxC2,nxC3,igonlevel,igrid),&
      nodenumbertec3D(ix1+1,ix2-1,ix3  ,nxC1,nxC2,nxC3,igonlevel,igrid),&
      nodenumbertec3D(ix1+1,ix2  ,ix3  ,nxC1,nxC2,nxC3,igonlevel,igrid),&
      nodenumbertec3D(ix1  ,ix2  ,ix3  ,nxC1,nxC2,nxC3,igonlevel,igrid)
   }
   {^IFTWOD
   ! basic quadrilateral connectivity
   write(qunit,'(4(i7,1x))') &
      nodenumbertec2D(ix1,  ix2-1,nxC1,nxC2,igonlevel,igrid),&
      nodenumbertec2D(ix1+1,ix2-1,nxC1,nxC2,igonlevel,igrid),&
      nodenumbertec2D(ix1+1,ix2  ,nxC1,nxC2,igonlevel,igrid),&
      nodenumbertec2D(ix1  ,ix2  ,nxC1,nxC2,igonlevel,igrid)
   }
   {^IFONED
   ! basic line connectivity
   write(qunit,'(2(i7,1x))') nodenumbertec1D(ix1,nxC1,igonlevel,igrid),&
                             nodenumbertec1D(ix1+1,nxC1,igonlevel,igrid)
   }
{end do\}

end subroutine save_conntec
!=============================================================================
integer function nodenumbertec1D(i1,nx1,ig,igrid)

integer, intent(in):: i1,nx1,ig,igrid
!-----------------------------------------------------------------------------
nodenumbertec1D=i1+(ig-1)*nx1

if(nodenumbertec1D>9999999)call mpistop("too large nodenumber")
end function nodenumbertec1D
!====================================================================================
integer function nodenumbertec2D(i1,i2,nx1,nx2,ig,igrid)

integer, intent(in):: i1,i2,nx1,nx2,ig,igrid
!-----------------------------------------------------------------------------
nodenumbertec2D=i1+i2*nx1+(ig-1)*nx1*nx2

if(nodenumbertec2D>9999999)call mpistop("too large nodenumber")
end function nodenumbertec2D
!====================================================================================
integer function nodenumbertec3D(i1,i2,i3,nx1,nx2,nx3,ig,igrid)

integer, intent(in):: i1,i2,i3,nx1,nx2,nx3,ig,igrid
!-----------------------------------------------------------------------------
nodenumbertec3D=i1+i2*nx1+i3*nx1*nx2+(ig-1)*nx1*nx2*nx3

if(nodenumbertec3D>9999999)call mpistop("too large nodenumber")
end function nodenumbertec3D
!=============================================================================
subroutine calc_grid(qunit,igrid,xC_TMP,xCC_TMP,wC_TMP,wCC_TMP,normconv,&
                     ixC^L,ixCC^L,first)

! this subroutine computes both corner as well as cell-centered values
! it handles how we do the center to corner averaging, as well as 
! whether we switch to cartesian or want primitive or conservative output,
! handling the addition of B0 in B0+B1 cases, ...
!
! the normconv is passed on to usr_aux_output for extending with
! possible normalization values for the nw+1:nw+nwauxio entries
use mod_usr_methods, only: usr_aux_output
use mod_global_parameters
use mod_physics, only: physics_type, phys_to_primitive

integer, intent(in) :: qunit, igrid
integer :: ixC^L,ixCC^L
logical, intent(in) :: first

double precision, dimension(ixMlo^D-1:ixMhi^D,ndim) :: xC_TMP
double precision, dimension(ixMlo^D:ixMhi^D,ndim)   :: xCC_TMP
double precision, dimension(ixMlo^D-1:ixMhi^D,nw+nwauxio)   :: wC_TMP
double precision, dimension(ixMlo^D:ixMhi^D,nw+nwauxio)     :: wCC_TMP
double precision,dimension(0:nw+nwauxio),intent(out)       :: normconv 

double precision :: ldw(ixG^T), dwC(ixG^T)
double precision, dimension(ixMlo^D-1:ixMhi^D,ndim) :: xC
double precision, dimension(ixMlo^D:ixMhi^D,ndim)   :: xCC
double precision, dimension(ixMlo^D-1:ixMhi^D,nw+nwauxio)   :: wC
double precision, dimension(ixMlo^D:ixMhi^D,nw+nwauxio)     :: wCC
double precision, dimension(ixG^T,1:nw+nwauxio)   :: w
double precision :: dx^D
integer :: nxCC^D,idims,jxC^L,iwe,iwb^C
integer :: nx^D, nxC^D, ix^D, ix, iw, level, idir
logical, save :: subfirst=.true.
!-----------------------------------------------------------------------------
! following only for allowing compiler to go through with debug on
! TODO: Jannis: deactivated a lot of code here
! {#IFDEF ENERGY
! iwe=e_
! }
! iwb^C=b^C_;


nx^D=ixMhi^D-ixMlo^D+1;
level=node(plevel_,igrid)
dx^D=dx(^D,level);

! for normalization within the code
if(saveprim) then
  normconv(0:nw)=normvar(0:nw)
else
  ix=0
  normconv(ix)=normvar(ix)
  ! assuming density
  ix=ix+1
  normconv(ix)=normvar(ix)
  ! assuming momentum=density*velocity
  if (nw>=2) then
     ix=ix+1
     normconv(ix:ix-1+ndir)=normvar(1)*normvar(ix:ix-1+ndir)
  end if
  ! assuming energy/pressure and magnetic field
  if (nw>=2+ndir) then
     ix=ix+ndir
     normconv(ix:nw)=normvar(ix:nw)
  endif
  if (physics_type == 'hdmdust') then
  ! energy followed by dust density and momentum
     normconv(ix)=normvar(ix) !energy
     normconv(ix+1:ix+^NDS)=normvar(ix+1:ix+^NDS) !dust density
     {^DS&{^C&normconv(ix+^NDS+^C+(^DS-1)*^NC)= &
               normvar(ix+^NDS+^C+(^DS-1)*^NC)* &
               normvar(ix+^DS);}\} !dust momentum     
  end if
end if

! coordinates of cell centers
nxCC^D=nx^D;
ixCCmin^D=ixMlo^D; ixCCmax^D=ixMhi^D;
{do ix=ixCCmin^D,ixCCmax^D
    xCC(ix^D%ixCC^S,^D)=rnode(rpxmin^D_,igrid)+(dble(ix-ixCCmin^D)+half)*dx^D
end do\}
{#IFDEF STRETCHGRID
do ix=ixCCmin1,ixCCmax1
   xCC(ix^%1ixCC^S,1)=rnode(rpxmin1_,igrid)/(one-half*logGs(level))*qsts(level)**(ix-ixCCmin1)
enddo
}

! coordinates of cell corners
nxC^D=nx^D+1;
ixCmin^D=ixMlo^D-1; ixCmax^D=ixMhi^D;
{do ix=ixCmin^D,ixCmax^D
    xC(ix^D%ixC^S,^D)=rnode(rpxmin^D_,igrid)+dble(ix-ixCmin^D)*dx^D
end do\}
{#IFDEF STRETCHGRID
do ix=ixCmin1,ixCmax1
   xC(ix^%1ixC^S,1)=rnode(rpxmin1_,igrid)*qsts(level)**(ix-ixCmin1)
enddo
}

w(ixG^T,1:nw)=pw(igrid)%w(ixG^T,1:nw)

if (nwextra>0) then
 ! here we actually fill the ghost layers for the nwextra variables using 
 ! continuous extrapolation (as these values do not exist normally in ghost cells)
 do idims=1,ndim
  select case(idims)
   {case(^D)
     jxCmin^DD=ixGhi^D+1-dixB^D%jxCmin^DD=ixGlo^DD;
     jxCmax^DD=ixGhi^DD;
     do ix^D=jxCmin^D,jxCmax^D
         w(ix^D^D%jxC^S,nw-nwextra+1:nw) = w(jxCmin^D-1^D%jxC^S,nw-nwextra+1:nw)
     end do 
     jxCmin^DD=ixGlo^DD;
     jxCmax^DD=ixGlo^D-1+dixB^D%jxCmax^DD=ixGhi^DD;
     do ix^D=jxCmin^D,jxCmax^D
         w(ix^D^D%jxC^S,nw-nwextra+1:nw) = w(jxCmax^D+1^D%jxC^S,nw-nwextra+1:nw)
     end do \}
  end select
 end do
end if

! next lines needed when usr_aux_output uses gradients
! and later on when dwlimiter2 is used 
typelimiter=typelimiter1(node(plevel_,igrid))
typegradlimiter=typegradlimiter1(node(plevel_,igrid))
^D&dxlevel(^D)=rnode(rpdx^D_,igrid);
if(nwauxio>0)then
  ! auxiliary io variables can be computed and added by user
  ! next few lines ensure correct usage of routines like divvector etc
  if (.not.slab) mygeo => pgeo(igrid)
  if (B0field) then
    myB0_cell => pB0_cell(igrid)
    myB0      => pB0_cell(igrid)
    {^D&myB0_face^D => pB0_face^D(igrid)\}
  end if
  ! default (no) normalization for auxiliary variables
  normconv(nw+1:nw+nwauxio)=one
  ! maybe need for restriction to ixG^LL^LSUB1 ??
  !call usr_aux_output(ixG^LL,ixG^LL,w,px(igrid)%x,normconv)
  !call usr_aux_output(ixG^LL,ixG^LL^LSUB1,w,px(igrid)%x,normconv)

  if (.not. associated(usr_aux_output)) then
     call mpistop("usr_aux_output not defined")
  else
     call usr_aux_output(ixG^LL,ixM^LL^LADD1,w,px(igrid)%x,normconv)
  end if
endif

! In case primitives to be saved: use primitive subroutine
!  extra layer around mesh only needed when storing corner values and averaging
if(saveprim.and.first) call phys_to_primitive(ixG^LL,ixM^LL^LADD1,w(ixG^T,1:nw),px(igrid)%x)

! compute the cell-center values for w first
!===========================================
! cell center values obtained from mere copy, while B0+B1 split handled here
do iw=1,nw+nwauxio
   ! if (B0field.and.iw>b0_.and.iw<=b0_+ndir) then
   !    idir=iw-b0_
   !    {do ix^DB=ixCCmin^DB,ixCCmax^DB\}
   !       wCC(ix^D,iw)=w(ix^D,iw)+pB0_cell(igrid)%w(ix^D,idir)
   !    {end do\}
   ! else
      {do ix^DB=ixCCmin^DB,ixCCmax^DB\}
          wCC(ix^D,iw)=w(ix^D,iw)
      {end do\}
   ! end if
end do
! {#IFDEF ENERGY
! if((.not.saveprim) .and. B0field) then
!    {do ix^DB=ixCCmin^DB,ixCCmax^DB\}
!        wCC(ix^D,iwe)=w(ix^D,iwe) &
!            +half*( ^C&pB0_cell(igrid)%w(ix^D,iwb^C-b0_)**2+ ) &
!            + ( ^C&w(ix^D,iwb^C)*pB0_cell(igrid)%w(ix^D,iwb^C-b0_)+ )
!    {end do\}
! endif
! }
! compute the corner values for w now by averaging
!=================================================

if(typeaxial=='slab')then
   ! for slab symmetry: no geometrical info required
   do iw=1,nw+nwauxio
      ! if (B0field.and.iw>b0_.and.iw<=b0_+ndir) then
      !    idir=iw-b0_
      !    {do ix^DB=ixCmin^DB,ixCmax^DB\}
      !      wC(ix^D,iw)=sum(w(ix^D:ix^D+1,iw) &
      !                      +pB0_cell(igrid)%w(ix^D:ix^D+1,idir))/dble(2**ndim)
      !    {end do\}
      ! else
        if(uselimiter)then
           if(ndim>1)call mpistop("to be corrected for multi-D")
           do idims =1,ndim
              jxC^L=ixC^L+kr(idims,^D);
              dwC(ixC^S)=w(jxC^S,iw)-w(ixC^S,iw)
              call dwlimiter2(dwC,ixG^LL,ixC^L,iw,idims,ldw,dxlevel(idims))
              wC(ixC^S,iw)=w(ixC^S,iw)+half*ldw(ixC^S)
           end do
        else
          {do ix^DB=ixCmin^DB,ixCmax^DB\}
             wC(ix^D,iw)=sum(w(ix^D:ix^D+1,iw))/dble(2**ndim)
          {end do\}
       end if
      ! end if
   end do
! {#IFDEF ENERGY
!    if((.not.saveprim) .and. B0field) then
!       {do ix^DB=ixCmin^DB,ixCmax^DB\}
!          wC(ix^D,iwe)=sum(w(ix^D:ix^D+1,iwe) &
!            +half*( ^C&pB0_cell(igrid)%w(ix^D:ix^D+1,iwb^C-b0_)**2+ ) &
!            + ( ^C&w(ix^D:ix^D+1,iwb^C)*pB0_cell(igrid)%w(ix^D:ix^D+1,iwb^C-b0_)+ ) ) &
!             /dble(2**ndim)
!       {end do\}
!    endif
! }
else
   do iw=1,nw+nwauxio
   !    if (B0field.and.iw>b0_.and.iw<=b0_+ndir) then
   !       idir=iw-b0_
   !       {do ix^DB=ixCmin^DB,ixCmax^DB\}
   !         wC(ix^D,iw)= sum((w(ix^D:ix^D+1,iw)+pB0_cell(igrid)%w(ix^D:ix^D+1,idir)) &
   !                          *pgeo(igrid)%dvolume(ix^D:ix^D+1))    &
   !                  /sum(pgeo(igrid)%dvolume(ix^D:ix^D+1))
   !       {end do\}
   !    else
         {do ix^DB=ixCmin^DB,ixCmax^DB\}
           wC(ix^D,iw)=sum(w(ix^D:ix^D+1,iw)*pgeo(igrid)%dvolume(ix^D:ix^D+1)) &
                    /sum(pgeo(igrid)%dvolume(ix^D:ix^D+1))
         {end do\}
      ! end if
   end do
! {#IFDEF ENERGY
!    if((.not.saveprim) .and. B0field) then
!       {do ix^DB=ixCmin^DB,ixCmax^DB\}
!          wC(ix^D,iwe)=sum((w(ix^D:ix^D+1,iwe) &
!            +half*( ^C&pB0_cell(igrid)%w(ix^D:ix^D+1,iwb^C-b0_)**2+ ) &
!            + ( ^C&w(ix^D:ix^D+1,iwb^C)*pB0_cell(igrid)%w(ix^D:ix^D+1,iwb^C-b0_)+ ) ) &
!                             *pgeo(igrid)%dvolume(ix^D:ix^D+1))    &
!                     /sum(pgeo(igrid)%dvolume(ix^D:ix^D+1))
!       {end do\}
!    endif
! }
endif

if(nocartesian) then
  ! keep the coordinate and vector components
  xC_TMP(ixC^S,1:ndim)          = xC(ixC^S,1:ndim)
  wC_TMP(ixC^S,1:nw+nwauxio)    = wC(ixC^S,1:nw+nwauxio)
  xCC_TMP(ixCC^S,1:ndim)        = xCC(ixCC^S,1:ndim)
  wCC_TMP(ixCC^S,1:nw+nwauxio)  = wCC(ixCC^S,1:nw+nwauxio)
else
  ! do all conversions to cartesian coordinates and vector components
  ! start for the corner values
  call cartesian(xC_TMP,wC_TMP,ixC^L,xC,wC)
  ! then cell center values
  call cartesian(xCC_TMP,wCC_TMP,ixCC^L,xCC,wCC)
endif

! Warning: differentiate between idl/idlCC/tecplot/tecplotCC/vtu(B)/vtu(B)CC
if(nwaux>0 .and. mype==0 .and. first.and.subfirst) then
  ! when corner values are computed and auxiliaries present: warn!
  if(convert_type=='idl'.or.convert_type=='tecplot' &
   .or.convert_type=='vtu'.or.convert_type=='vtuB') &
      write(*,*) 'Warning: also averaged auxiliaries within calc_grid'
  subfirst=.false.
endif

end subroutine calc_grid
!=============================================================================
subroutine cartesian(x_TMP,w_TMP,ix^L,xC,wC)

! conversion of coordinate and vector components from cylindrical/spherical
! to cartesian coordinates and components done here
! Also: nullifying values lower than smalldouble

use mod_global_parameters

integer :: ix^L, ix^D, idim, iw, ivector, iw0
integer, dimension(nw) :: vectoriw
double precision :: x_TEC(ndim), w_TEC(nw+nwauxio)
double precision, dimension(ndim,ndim) :: normal

double precision, dimension(ix^S,ndim) :: xC
double precision, dimension(ix^S,nw+nwauxio)   :: wC

double precision, dimension(ix^S,ndim) :: x_TMP
double precision, dimension(ix^S,nw+nwauxio)   :: w_TMP
!-----------------------------------------------------------------------------

vectoriw=-1
if(nvector>0) then
  do ivector=1,nvector
     do idim=1,ndim
        vectoriw(iw_vector(ivector)+idim)=iw_vector(ivector)
     end do
  end do
endif

{do ix^DB=ixmin^DB,ixmax^DB\}
   select case (typeaxial)
   case ("slab","slabtest","slabstretch")
      x_TEC(1:ndim)=xC(ix^D,1:ndim)
      w_TEC(1:nw+nwauxio)=wC(ix^D,1:nw+nwauxio)
   case ("cylindrical")
      {^IFONED
      x_TEC(1)=xC(ix^D,1)}
      {^IFTWOD
      select case (phi_)
      case (2) 
         x_TEC(1)=xC(ix^D,1)*cos(xC(ix^D,2))
         x_TEC(2)=xC(ix^D,1)*sin(xC(ix^D,2))
      case default
         x_TEC(1)=xC(ix^D,1)
         x_TEC(2)=xC(ix^D,2)
      end select}
      {^IFTHREED
      x_TEC(1)=xC(ix^D,1)*cos(xC(ix^D,pphi_))
      x_TEC(2)=xC(ix^D,1)*sin(xC(ix^D,pphi_))
      x_TEC(3)=xC(ix^D,zz_)}

      if (nvector>0) then
         {^IFONED normal(1,1)=one}

         {^IFTWOD
         select case (phi_)
         case (2) 
            normal(1,1)=cos(xC(ix^D,2))
            normal(1,2)=-sin(xC(ix^D,2))
            normal(2,1)=sin(xC(ix^D,2))
            normal(2,2)=cos(xC(ix^D,2))
         case default
            normal(1,1)=one
            normal(1,2)=zero
            normal(2,1)=zero
            normal(2,2)=one
         end select}

         {^IFTHREED
         normal(1,1)=cos(xC(ix^D,pphi_))
         normal(1,pphi_)=-sin(xC(ix^D,pphi_))
         normal(1,zz_)=zero

         normal(2,1)=sin(xC(ix^D,pphi_))
         normal(2,pphi_)=cos(xC(ix^D,pphi_))
         normal(2,zz_)=zero

         normal(3,1)=zero
         normal(3,pphi_)=zero
         normal(3,zz_)=one}
      end if
      do iw=1,nw+nwauxio
         if (iw<=nw) iw0=vectoriw(iw)
         if (iw0>=0.and.iw<=iw0+ndim.and.iw<=nw) then
            idim=iw-iw0
            w_TEC(iw0+idim)={^D&wC(ix^DD,iw0+^D)*normal(idim,^D)+}
         else
            w_TEC(iw)=wC(ix^D,iw)
         end if
      end do
   case ("spherical")
      x_TEC(1)=xC(ix^D,1){^NOONED*sin(xC(ix^D,2))}{^IFTHREED*cos(xC(ix^D,3))}
      {^IFTWOD
      x_TEC(2)=xC(ix^D,1)*cos(xC(ix^D,2))}
      {^IFTHREED
      x_TEC(2)=xC(ix^D,1)*sin(xC(ix^D,2))*sin(xC(ix^D,3))
      x_TEC(3)=xC(ix^D,1)*cos(xC(ix^D,2))}

      if (nvector>0) then
         {^IFONED normal(1,1)=one}
         {^NOONED
         normal(1,1)=sin(xC(ix^D,2)){^IFTHREED*cos(xC(ix^D,3))}
         normal(1,2)=cos(xC(ix^D,2)){^IFTHREED*cos(xC(ix^D,3))
         normal(1,3)=-sin(xC(ix^D,3))}}

         {^IFTWOD
         normal(2,1)=cos(xC(ix^D,2))
         normal(2,2)=-sin(xC(ix^D,2))}
         {^IFTHREED
         normal(2,1)=sin(xC(ix^D,2))*sin(xC(ix^D,3))
         normal(2,2)=cos(xC(ix^D,2))*sin(xC(ix^D,3))
         normal(2,3)=cos(xC(ix^D,3))

         normal(3,1)=cos(xC(ix^D,2))
         normal(3,2)=-sin(xC(ix^D,2))
         normal(3,3)=zero}
      end if
      do iw=1,nw+nwauxio
         if (iw<=nw) iw0=vectoriw(iw)
         if (iw0>=0.and.iw<=iw0+ndim.and.iw<=nw) then
            idim=iw-iw0
            w_TEC(iw0+idim)={^D&wC(ix^DD,iw0+^D)*normal(idim,^D)+}
         else
            w_TEC(iw)=wC(ix^D,iw)
         end if
      end do
   case default
      write(*,*) "No converter for typeaxial=",typeaxial
   end select
   x_TMP(ix^D,1:ndim)=x_TEC(1:ndim)
   w_TMP(ix^D,1:nw+nwauxio)=w_TEC(1:nw+nwauxio)
   ! Be aware that small values are nullified here!!!
   where(dabs(w_TMP(ix^D,1:nw+nwauxio))<smalldouble)
         w_TMP(ix^D,1:nw+nwauxio)=zero
   endwhere
{end do\}

end subroutine cartesian
!=============================================================================
subroutine unstructuredvtk(qunit)

! output for vtu format to paraview
! not parallel, uses calc_grid to compute nwauxio variables
! allows renormalizing using normvar-array

use mod_global_parameters

integer, intent(in) ::    qunit

double precision ::  x_VTK(1:3)

double precision, dimension(ixMlo^D-1:ixMhi^D,ndim) :: xC_TMP
double precision, dimension(ixMlo^D:ixMhi^D,ndim)   :: xCC_TMP

double precision, dimension(ixMlo^D-1:ixMhi^D,nw+nwauxio)   :: wC_TMP
double precision, dimension(ixMlo^D:ixMhi^D,nw+nwauxio)     :: wCC_TMP
double precision, dimension(0:nw+nwauxio)                   :: normconv
integer::               igrid,iigrid,level,igonlevel,icel,ixC^L,ixCC^L,iw
integer::               NumGridsOnLevel(1:nlevelshi)
integer :: nx^D,nxC^D,nodesonlevel,elemsonlevel,nc,np,VTK_type,ix^D

character(len=80)::  filename
integer          :: filenr

character(len=10) :: wnamei(1:nw+nwauxio),xandwnamei(1:ndim+nw+nwauxio)
character(len=1024) :: outfilehead

logical :: fileopen
!-----------------------------------------------------------------------------

if(npe>1)then
 if(mype==0) PRINT *,'unstructuredvtk not parallel, use vtumpi'
 call mpistop('npe>1, unstructuredvtk')
end if

inquire(qunit,opened=fileopen)
if(.not.fileopen)then
  ! generate filename 
   filenr=snapshotini
   if (autoconvert) filenr=snapshot-1
  write(filename,'(a,i4.4,a)') TRIM(filenameout),filenr,".vtu"
  ! Open the file for the header part
  open(qunit,file=filename,status='unknown')
endif

call getheadernames(wnamei,xandwnamei,outfilehead)

! generate xml header
write(qunit,'(a)')'<?xml version="1.0"?>'
write(qunit,'(a)',advance='no') '<VTKFile type="UnstructuredGrid"'
{#IFDEF BIGENDIAN write(qunit,'(a)')' version="0.1" byte_order="BigEndian">'}
{#IFNDEF BIGENDIAN write(qunit,'(a)')' version="0.1" byte_order="LittleEndian">'}
write(qunit,'(a)')'<UnstructuredGrid>'
write(qunit,'(a)')'<FieldData>'
write(qunit,'(2a)')'<DataArray type="Float32" Name="TIME" ',&
                   'NumberOfTuples="1" format="ascii">'
write(qunit,*) dble(dble(t)*normt)
write(qunit,'(a)')'</DataArray>'
write(qunit,'(a)')'</FieldData>'

! number of cells, number of corner points, per grid.
nx^D=ixMhi^D-ixMlo^D+1;
nxC^D=nx^D+1;
nc={nx^D*}
np={nxC^D*}

! Note: using the writew, writelevel, writespshift
! we can clip parts of the grid away, select variables, levels etc.
do level=levmin,levmax
 if (writelevel(level)) then
   do iigrid=1,igridstail; igrid=igrids(iigrid);
    if (node(plevel_,igrid)/=level) cycle
    ! only output a grid when fully within clipped region selected
    ! by writespshift array
    if (({rnode(rpxmin^D_,igrid)>=xprobmin^D+(xprobmax^D-xprobmin^D)&
          *writespshift(^D,1)|.and.}).and.({rnode(rpxmax^D_,igrid)&
         <=xprobmax^D-(xprobmax^D-xprobmin^D)*writespshift(^D,2)|.and.})) then
      call calc_grid(qunit,igrid,xC_TMP,xCC_TMP,wC_TMP,wCC_TMP,normconv,&
                     ixC^L,ixCC^L,.true.)
      select case(convert_type)
       case('vtu')
         ! we write out every grid as one VTK PIECE
         write(qunit,'(a,i7,a,i7,a)') &
            '<Piece NumberOfPoints="',np,'" NumberOfCells="',nc,'">'
         write(qunit,'(a)')'<PointData>'
         do iw=1,nw+nwauxio
         if(iw<=nw) then 
            if(.not.writew(iw)) cycle
         endif

            write(qunit,'(a,a,a)')&
          '<DataArray type="Float64" Name="',TRIM(wnamei(iw)),'" format="ascii">'
            write(qunit,'(200(1pe14.6))') {(|}wC_TMP(ix^D,iw)*normconv(iw),{ix^D=ixCmin^D,ixCmax^D)}
            write(qunit,'(a)')'</DataArray>'
         enddo
         write(qunit,'(a)')'</PointData>'

         write(qunit,'(a)')'<Points>'
         write(qunit,'(a)')'<DataArray type="Float32" NumberOfComponents="3" format="ascii">'
         ! write cell corner coordinates in a backward dimensional loop, always 3D output
         {do ix^DB=ixCmin^DB,ixCmax^DB \}
            x_VTK(1:3)=zero;
            x_VTK(1:ndim)=xC_TMP(ix^D,1:ndim)*normconv(0);
            write(qunit,'(3(1pe14.6))') x_VTK
         {end do \}
         write(qunit,'(a)')'</DataArray>'
         write(qunit,'(a)')'</Points>'
       case('vtuCC')
         ! we write out every grid as one VTK PIECE
         write(qunit,'(a,i7,a,i7,a)') &
            '<Piece NumberOfPoints="',np,'" NumberOfCells="',nc,'">'
         write(qunit,'(a)')'<CellData>'
         do iw=1,nw+nwauxio
         if(iw<=nw) then 
            if(.not.writew(iw)) cycle
         endif

            write(qunit,'(a,a,a)')&
          '<DataArray type="Float64" Name="',TRIM(wnamei(iw)),'" format="ascii">'
            write(qunit,'(200(1pe14.6))') {(|}wCC_TMP(ix^D,iw)*normconv(iw),{ix^D=ixCCmin^D,ixCCmax^D)}
            write(qunit,'(a)')'</DataArray>'
         enddo
         write(qunit,'(a)')'</CellData>'

         write(qunit,'(a)')'<Points>'
         write(qunit,'(a)')'<DataArray type="Float32" NumberOfComponents="3" format="ascii">'
         ! write cell corner coordinates in a backward dimensional loop, always 3D output
         {do ix^DB=ixCmin^DB,ixCmax^DB \}
            x_VTK(1:3)=zero;
            x_VTK(1:ndim)=xC_TMP(ix^D,1:ndim)*normconv(0);
            write(qunit,'(3(1pe14.6))') x_VTK
         {end do \}
         write(qunit,'(a)')'</DataArray>'
         write(qunit,'(a)')'</Points>'
      end select

   
      write(qunit,'(a)')'<Cells>'

      ! connectivity part
      write(qunit,'(a)')'<DataArray type="Int32" Name="connectivity" format="ascii">'
      call save_connvtk(qunit,igrid)
      write(qunit,'(a)')'</DataArray>'

      ! offsets data array
      write(qunit,'(a)')'<DataArray type="Int32" Name="offsets" format="ascii">'
      do icel=1,nc
         write(qunit,'(i7)') icel*(2**^ND)
      end do
      write(qunit,'(a)')'</DataArray>'

      ! VTK cell type data array
      write(qunit,'(a)')'<DataArray type="Int32" Name="types" format="ascii">'
      ! VTK_LINE=3; VTK_PIXEL=8; VTK_VOXEL=11 -> vtk-syntax
      {^IFONED VTK_type=3 \}
      {^IFTWOD VTK_type=8 \}
      {^IFTHREED VTK_type=11 \}
      do icel=1,nc
         write(qunit,'(i2)') VTK_type
      enddo
      write(qunit,'(a)')'</DataArray>'

      write(qunit,'(a)')'</Cells>'

      write(qunit,'(a)')'</Piece>'
    endif
   enddo
 endif
enddo

write(qunit,'(a)')'</UnstructuredGrid>'
write(qunit,'(a)')'</VTKFile>'
close(qunit)

end subroutine unstructuredvtk
!====================================================================================
subroutine unstructuredvtkB(qunit)

! output for vtu format to paraview, binary version output
! not parallel, uses calc_grid to compute nwauxio variables
! allows renormalizing using normvar-array
use mod_forest, only: Morton_start, Morton_stop, sfc_to_igrid
use mod_global_parameters

integer, intent(in) ::    qunit

double precision ::  x_VTK(1:3)

double precision, dimension(ixMlo^D-1:ixMhi^D,ndim) :: xC_TMP
double precision, dimension(ixMlo^D:ixMhi^D,ndim)   :: xCC_TMP

double precision, dimension(ixMlo^D-1:ixMhi^D,nw+nwauxio):: wC_TMP
double precision, dimension(ixMlo^D:ixMhi^D,nw+nwauxio)  :: wCC_TMP
double precision :: normconv(0:nw+nwauxio)

integer, allocatable :: intstatus(:,:)
integer :: ipe,igrid,level,icel,ixC^L,ixCC^L,Morton_no,Morton_length
integer :: nx^D,nxC^D,nc,np,VTK_type,ix^D,filenr
integer*8 :: offset

integer::  size_int,size_double,size_length,k,iw
integer::  length,lengthcc,length_coords,length_conn,length_offsets
character::  buf
character(len=80)::  filename
character(len=10) :: wnamei(1:nw+nwauxio),xandwnamei(1:ndim+nw+nwauxio)
character(len=1024) :: outfilehead

logical ::   fileopen,cell_corner
logical, allocatable :: Morton_aim(:),Morton_aim_p(:)
!-----------------------------------------------------------------------------

normconv=one
Morton_length=Morton_stop(npe-1)-Morton_start(0)+1
allocate(Morton_aim(Morton_start(0):Morton_stop(npe-1)))
allocate(Morton_aim_p(Morton_start(0):Morton_stop(npe-1)))
Morton_aim=.false.
Morton_aim_p=.false.
do Morton_no=Morton_start(mype),Morton_stop(mype)
  igrid=sfc_to_igrid(Morton_no)
  level=node(plevel_,igrid)
  ! we can clip parts of the grid away, select variables, levels etc.
  if(writelevel(level)) then
   ! only output a grid when fully within clipped region selected
   ! by writespshift array
   if(({rnode(rpxmin^D_,igrid)>=xprobmin^D+(xprobmax^D-xprobmin^D)&
         *writespshift(^D,1)|.and.}).and.({rnode(rpxmax^D_,igrid)&
        <=xprobmax^D-(xprobmax^D-xprobmin^D)*writespshift(^D,2)|.and.})) then
     Morton_aim_p(Morton_no)=.true.
   end if
  end if
end do
call MPI_ALLREDUCE(Morton_aim_p,Morton_aim,Morton_length,MPI_LOGICAL,MPI_LOR,&
                         icomm,ierrmpi)
select case(convert_type)
 case('vtuB','vtuBmpi')
   cell_corner=.true.
 case('vtuBCC','vtuBCCmpi')
   cell_corner=.false.
end select
if (mype /= 0) then
 do Morton_no=Morton_start(mype),Morton_stop(mype)
   if(.not. Morton_aim(Morton_no)) cycle
   igrid=sfc_to_igrid(Morton_no)
   call calc_grid(qunit,igrid,xC_TMP,xCC_TMP,wC_TMP,wCC_TMP,normconv,&
                     ixC^L,ixCC^L,.true.)
   itag=Morton_no
   call MPI_SEND(xC_TMP,1,type_block_xc_io, 0,itag,icomm,ierrmpi)
   if(cell_corner) then
     call MPI_SEND(wC_TMP,1,type_block_wc_io, 0,itag,icomm,ierrmpi)
   else
     call MPI_SEND(wCC_TMP,1,type_block_wcc_io, 0,itag,icomm,ierrmpi)
   endif
 end do

else
 ! mype==0
 offset=0
 !size_double=8
 size_double=4
 size_length=4
 size_int=size_length
 
 inquire(qunit,opened=fileopen)
 if(.not.fileopen)then
   ! generate filename 
    filenr=snapshotini
    if (autoconvert) filenr=snapshot-1
   write(filename,'(a,i4.4,a)') TRIM(filenameout),filenr,".vtu"
   ! Open the file for the header part
   open(qunit,file=filename,status='replace')
 endif
 
 call getheadernames(wnamei,xandwnamei,outfilehead)
 
 ! generate xml header
 write(qunit,'(a)')'<?xml version="1.0"?>'
 write(qunit,'(a)',advance='no') '<VTKFile type="UnstructuredGrid"'
 {#IFDEF BIGENDIAN write(qunit,'(a)')' version="0.1" byte_order="BigEndian">'}
 {#IFNDEF BIGENDIAN write(qunit,'(a)')' version="0.1" byte_order="LittleEndian">'}
 write(qunit,'(a)')'<UnstructuredGrid>'
 write(qunit,'(a)')'<FieldData>'
 write(qunit,'(2a)')'<DataArray type="Float32" Name="TIME" ',&
                    'NumberOfTuples="1" format="ascii">'
 write(qunit,*) real(t*normt)
 write(qunit,'(a)')'</DataArray>'
 write(qunit,'(a)')'</FieldData>'
 
 ! number of cells, number of corner points, per grid.
 nx^D=ixMhi^D-ixMlo^D+1;
 nxC^D=nx^D+1;
 nc={nx^D*}
 np={nxC^D*}
 
 length=np*size_double
 lengthcc=nc*size_double
 
 length_coords=3*length
 length_conn=2**^ND*size_int*nc
 length_offsets=nc*size_int

 ! Note: using the writew, writelevel, writespshift
 do Morton_no=Morton_start(0),Morton_stop(0)
    if(.not. Morton_aim(Morton_no)) cycle
    if(cell_corner) then
      ! we write out every grid as one VTK PIECE
      write(qunit,'(a,i7,a,i7,a)') &
         '<Piece NumberOfPoints="',np,'" NumberOfCells="',nc,'">'
      write(qunit,'(a)')'<PointData>'
      do iw=1,nw+nwauxio
         if(iw<=nw) then 
            if(.not.writew(iw)) cycle
         endif

         write(qunit,'(a,a,a,i16,a)')&
             '<DataArray type="Float32" Name="',TRIM(wnamei(iw)), &
             '" format="appended" offset="',offset,'">'
         write(qunit,'(a)')'</DataArray>'
         offset=offset+length+size_length
      enddo
      write(qunit,'(a)')'</PointData>'

      write(qunit,'(a)')'<Points>'
      write(qunit,'(a,i16,a)') &
   '<DataArray type="Float32" NumberOfComponents="3" format="appended" offset="',offset,'"/>'
      ! write cell corner coordinates in a backward dimensional loop, always 3D output
      offset=offset+length_coords+size_length
      write(qunit,'(a)')'</Points>'
    else
      ! we write out every grid as one VTK PIECE
      write(qunit,'(a,i7,a,i7,a)') &
         '<Piece NumberOfPoints="',np,'" NumberOfCells="',nc,'">'
      write(qunit,'(a)')'<CellData>'
      do iw=1,nw+nwauxio
         if(iw<=nw) then 
            if(.not.writew(iw)) cycle
         endif

         write(qunit,'(a,a,a,i16,a)')&
             '<DataArray type="Float32" Name="',TRIM(wnamei(iw)), &
             '" format="appended" offset="',offset,'">'
         write(qunit,'(a)')'</DataArray>'
         offset=offset+lengthcc+size_length
      enddo
      write(qunit,'(a)')'</CellData>'

      write(qunit,'(a)')'<Points>'
      write(qunit,'(a,i16,a)') &
   '<DataArray type="Float32" NumberOfComponents="3" format="appended" offset="',offset,'"/>'
      ! write cell corner coordinates in a backward dimensional loop, always 3D output
      offset=offset+length_coords+size_length
      write(qunit,'(a)')'</Points>'
    end if
   
    write(qunit,'(a)')'<Cells>'

    ! connectivity part
    write(qunit,'(a,i16,a)')&
      '<DataArray type="Int32" Name="connectivity" format="appended" offset="',offset,'"/>'
    offset=offset+length_conn+size_length    

    ! offsets data array
    write(qunit,'(a,i16,a)') &
      '<DataArray type="Int32" Name="offsets" format="appended" offset="',offset,'"/>'
    offset=offset+length_offsets+size_length    

    ! VTK cell type data array
    write(qunit,'(a,i16,a)') &
      '<DataArray type="Int32" Name="types" format="appended" offset="',offset,'"/>' 
    offset=offset+size_length+nc*size_int

    write(qunit,'(a)')'</Cells>'

    write(qunit,'(a)')'</Piece>'
 end do
 ! write metadata communicated from other processors
 if(npe>1)then
  do ipe=1, npe-1
    do Morton_no=Morton_start(ipe),Morton_stop(ipe)
      if(.not. Morton_aim(Morton_no)) cycle
      if(cell_corner) then
        ! we write out every grid as one VTK PIECE
        write(qunit,'(a,i7,a,i7,a)') &
           '<Piece NumberOfPoints="',np,'" NumberOfCells="',nc,'">'
        write(qunit,'(a)')'<PointData>'
        do iw=1,nw+nwauxio
         if(iw<=nw) then 
            if(.not.writew(iw)) cycle
         endif

           write(qunit,'(a,a,a,i16,a)')&
               '<DataArray type="Float32" Name="',TRIM(wnamei(iw)), &
               '" format="appended" offset="',offset,'">'
           write(qunit,'(a)')'</DataArray>'
           offset=offset+length+size_length
        enddo
        write(qunit,'(a)')'</PointData>'

        write(qunit,'(a)')'<Points>'
        write(qunit,'(a,i16,a)') &
     '<DataArray type="Float32" NumberOfComponents="3" format="appended" offset="',offset,'"/>'
        ! write cell corner coordinates in a backward dimensional loop, always 3D output
        offset=offset+length_coords+size_length
        write(qunit,'(a)')'</Points>'
      else
        ! we write out every grid as one VTK PIECE
        write(qunit,'(a,i7,a,i7,a)') &
           '<Piece NumberOfPoints="',np,'" NumberOfCells="',nc,'">'
        write(qunit,'(a)')'<CellData>'
        do iw=1,nw+nwauxio
         if(iw<=nw) then 
            if(.not.writew(iw)) cycle
         endif

           write(qunit,'(a,a,a,i16,a)')&
               '<DataArray type="Float32" Name="',TRIM(wnamei(iw)), &
               '" format="appended" offset="',offset,'">'
           write(qunit,'(a)')'</DataArray>'
           offset=offset+lengthcc+size_length
        enddo
        write(qunit,'(a)')'</CellData>'

        write(qunit,'(a)')'<Points>'
        write(qunit,'(a,i16,a)') &
     '<DataArray type="Float32" NumberOfComponents="3" format="appended" offset="',offset,'"/>'
        ! write cell corner coordinates in a backward dimensional loop, always 3D output
        offset=offset+length_coords+size_length
        write(qunit,'(a)')'</Points>'
      end if
     
      write(qunit,'(a)')'<Cells>'

      ! connectivity part
      write(qunit,'(a,i16,a)')&
        '<DataArray type="Int32" Name="connectivity" format="appended" offset="',offset,'"/>'
      offset=offset+length_conn+size_length    

      ! offsets data array
      write(qunit,'(a,i16,a)') &
        '<DataArray type="Int32" Name="offsets" format="appended" offset="',offset,'"/>'
      offset=offset+length_offsets+size_length    

      ! VTK cell type data array
      write(qunit,'(a,i16,a)') &
        '<DataArray type="Int32" Name="types" format="appended" offset="',offset,'"/>' 
      offset=offset+size_length+nc*size_int

      write(qunit,'(a)')'</Cells>'

      write(qunit,'(a)')'</Piece>'
    end do
  end do
 end if

 write(qunit,'(a)')'</UnstructuredGrid>'
 write(qunit,'(a)')'<AppendedData encoding="raw">'
 close(qunit)
 open(qunit,file=filename,access='stream',form='unformatted',position='append')
 buf='_'
 write(qunit) TRIM(buf)

 do Morton_no=Morton_start(0),Morton_stop(0)
   if(.not. Morton_aim(Morton_no)) cycle
   igrid=sfc_to_igrid(Morton_no)
   call calc_grid(qunit,igrid,xC_TMP,xCC_TMP,wC_TMP,wCC_TMP,normconv,&
                  ixC^L,ixCC^L,.true.)
   do iw=1,nw+nwauxio
         if(iw<=nw) then 
            if(.not.writew(iw)) cycle
         endif
     if(cell_corner) then
       write(qunit) length
       write(qunit) {(|}real(wC_TMP(ix^D,iw)*normconv(iw)),{ix^D=ixCmin^D,ixCmax^D)}
     else
       write(qunit) lengthcc
       write(qunit) {(|}real(wCC_TMP(ix^D,iw)*normconv(iw)),{ix^D=ixCCmin^D,ixCCmax^D)}
     end if
   enddo

   write(qunit) length_coords
   {do ix^DB=ixCmin^DB,ixCmax^DB \}
     x_VTK(1:3)=zero;
     x_VTK(1:ndim)=xC_TMP(ix^D,1:ndim)*normconv(0);
     do k=1,3
      write(qunit) real(x_VTK(k))
     end do
   {end do \}

   write(qunit) length_conn
   {do ix^DB=1,nx^DB\}
   {^IFONED write(qunit)ix1-1,ix1 \}
   {^IFTWOD
   write(qunit)(ix2-1)*nxC1+ix1-1, &
   (ix2-1)*nxC1+ix1,ix2*nxC1+ix1-1,ix2*nxC1+ix1
    \}
   {^IFTHREED
   write(qunit)&
   (ix3-1)*nxC2*nxC1+(ix2-1)*nxC1+ix1-1, &
   (ix3-1)*nxC2*nxC1+(ix2-1)*nxC1+ix1,&
   (ix3-1)*nxC2*nxC1+    ix2*nxC1+ix1-1,&
   (ix3-1)*nxC2*nxC1+    ix2*nxC1+ix1,&
    ix3*nxC2*nxC1+(ix2-1)*nxC1+ix1-1,&
    ix3*nxC2*nxC1+(ix2-1)*nxC1+ix1,&
    ix3*nxC2*nxC1+    ix2*nxC1+ix1-1,&
    ix3*nxC2*nxC1+    ix2*nxC1+ix1
    \}
   {end do\}

   write(qunit) length_offsets
   do icel=1,nc
     write(qunit) icel*(2**^ND)
   end do


  {^IFONED VTK_type=3 \}
  {^IFTWOD VTK_type=8 \}
  {^IFTHREED VTK_type=11 \}
   write(qunit) size_int*nc
   do icel=1,nc
     write(qunit) VTK_type
   end do
 end do
 allocate(intstatus(MPI_STATUS_SIZE,1))
 if(npe>1)then
  ixCCmin^D=ixMlo^D; ixCCmax^D=ixMhi^D;
  ixCmin^D=ixMlo^D-1; ixCmax^D=ixMhi^D;
  do ipe=1, npe-1
    do Morton_no=Morton_start(ipe),Morton_stop(ipe)
      if(.not. Morton_aim(Morton_no)) cycle
      itag=Morton_no
      call MPI_RECV(xC_TMP,1,type_block_xc_io, ipe,itag,icomm,intstatus(:,1),ierrmpi)
      if(cell_corner) then
        call MPI_RECV(wC_TMP,1,type_block_wc_io, ipe,itag,icomm,intstatus(:,1),ierrmpi)
      else
        call MPI_RECV(wCC_TMP,1,type_block_wcc_io, ipe,itag,icomm,intstatus(:,1),ierrmpi)
      end if
      do iw=1,nw+nwauxio
         if(iw<=nw) then 
            if(.not.writew(iw)) cycle
         endif
        if(cell_corner) then
          write(qunit) length
          write(qunit) {(|}real(wC_TMP(ix^D,iw)*normconv(iw)),{ix^D=ixCmin^D,ixCmax^D)}
        else
          write(qunit) lengthcc
          write(qunit) {(|}real(wCC_TMP(ix^D,iw)*normconv(iw)),{ix^D=ixCCmin^D,ixCCmax^D)}
        end if
      enddo

      write(qunit) length_coords
      {do ix^DB=ixCmin^DB,ixCmax^DB \}
        x_VTK(1:3)=zero;
        x_VTK(1:ndim)=xC_TMP(ix^D,1:ndim)*normconv(0);
        do k=1,3
         write(qunit) real(x_VTK(k))
        end do
      {end do \}

      write(qunit) length_conn
      {do ix^DB=1,nx^DB\}
      {^IFONED write(qunit)ix1-1,ix1 \}
      {^IFTWOD
      write(qunit)(ix2-1)*nxC1+ix1-1, &
      (ix2-1)*nxC1+ix1,ix2*nxC1+ix1-1,ix2*nxC1+ix1
       \}
      {^IFTHREED
      write(qunit)&
      (ix3-1)*nxC2*nxC1+(ix2-1)*nxC1+ix1-1, &
      (ix3-1)*nxC2*nxC1+(ix2-1)*nxC1+ix1,&
      (ix3-1)*nxC2*nxC1+    ix2*nxC1+ix1-1,&
      (ix3-1)*nxC2*nxC1+    ix2*nxC1+ix1,&
       ix3*nxC2*nxC1+(ix2-1)*nxC1+ix1-1,&
       ix3*nxC2*nxC1+(ix2-1)*nxC1+ix1,&
       ix3*nxC2*nxC1+    ix2*nxC1+ix1-1,&
       ix3*nxC2*nxC1+    ix2*nxC1+ix1
       \}
      {end do\}

      write(qunit) length_offsets
      do icel=1,nc
        write(qunit) icel*(2**^ND)
      end do
      {^IFONED VTK_type=3 \}
      {^IFTWOD VTK_type=8 \}
      {^IFTHREED VTK_type=11 \}
      write(qunit) size_int*nc
      do icel=1,nc
        write(qunit) VTK_type
      end do
    end do
  end do
 end if
 close(qunit)
 open(qunit,file=filename,status='unknown',form='formatted',position='append')
 write(qunit,'(a)')'</AppendedData>'
 write(qunit,'(a)')'</VTKFile>'
 close(qunit)
 deallocate(intstatus)
end if

deallocate(Morton_aim,Morton_aim_p)
if (npe>1) then
  call MPI_BARRIER(icomm,ierrmpi)
endif

end subroutine unstructuredvtkB
!====================================================================================
subroutine save_connvtk(qunit,igrid)

! this saves the basic line, pixel and voxel connectivity,
! as used by VTK file outputs for unstructured grid

use mod_global_parameters

integer, intent(in) :: qunit, igrid

integer :: nx^D, nxC^D, ix^D
!-----------------------------------------------------------------------------
nx^D=ixMhi^D-ixMlo^D+1;
nxC^D=nx^D+1;

{do ix^DB=1,nx^DB\}
        {^IFONED write(qunit,'(2(i7,1x))')ix1-1,ix1 \}
        {^IFTWOD
        write(qunit,'(4(i7,1x))')(ix2-1)*nxC1+ix1-1, &
               (ix2-1)*nxC1+ix1,ix2*nxC1+ix1-1,ix2*nxC1+ix1
        \}
        {^IFTHREED
        write(qunit,'(8(i7,1x))')&
                   (ix3-1)*nxC2*nxC1+(ix2-1)*nxC1+ix1-1, &
                   (ix3-1)*nxC2*nxC1+(ix2-1)*nxC1+ix1,&
                   (ix3-1)*nxC2*nxC1+    ix2*nxC1+ix1-1,&
                   (ix3-1)*nxC2*nxC1+    ix2*nxC1+ix1,&
                       ix3*nxC2*nxC1+(ix2-1)*nxC1+ix1-1,&
                       ix3*nxC2*nxC1+(ix2-1)*nxC1+ix1,&
                       ix3*nxC2*nxC1+    ix2*nxC1+ix1-1,&
                       ix3*nxC2*nxC1+    ix2*nxC1+ix1
        \}
{end do\}

end subroutine save_connvtk
!=============================================================================
subroutine valout_dx(qunit)

!
!  Numberings in DX start at zero.
!  Array ordering becomes row-major (C/DX style).
!
use mod_global_parameters

integer, intent(in) :: qunit

integer :: iigrid, igrid, level, ngrids, nx^D

integer,parameter::     size_double = 8
integer,parameter::     size_byte   = 1
integer,parameter::     size_recsep = 4
character(len=5) ::     byteorder

character(len=80)::     filename
character(len=80)::     name,physics,scanstring,wname
integer          ::     filenr

integer::               underscore_position
integer::               iw, space_position, max_name_len
integer::               offset
integer::               nummeshpoints
integer::               firstgridonlevel,lastgridonlevel
integer::               NumGridsOnLevel(1:nlevelshi)

integer,parameter ::    byte=selected_int_kind(1)

character(len=10) :: wnamei(1:nw+nwauxio),xandwnamei(1:ndim+nw+nwauxio)
character(len=1024) :: outfilehead

character(LEN=10)    :: dummy_date,dummy_time,dummy_zone
integer,dimension(8) :: DateAndTime
!-----------------------------------------------------------------------------
if(npe>1)then
 if(mype==0) PRINT *,'valoutdx not parallel'
 call mpistop('npe>1, valoutdx')
end if

if(nw/=count(writew(1:nw)))then
 if(mype==0) PRINT *,'valoutdx does not use writew=F'
 call mpistop('writew, valoutdx')
end if

if(saveprim)then
 if(mype==0) PRINT *,'valoutdx does not use saveprim=T'
 call mpistop('saveprim, valoutdx')
end if

if(nwauxio>0)then
 if(mype==0) PRINT *,'valoutdx does not use nwauxio>0'
 call mpistop('nwauxio>0, valoutdx')
end if

if (B0field) call mpistop("No B0 field implemented in dx plotfile")

nx^D=ixGhi^D-2*dixB;

byteorder = ' '//TRIM(dxfiletype)//' '
   ! generate filename    
   filenr=snapshotini
   if (autoconvert) filenr=snapshot-1
   write(filename,'(a,i4.4,a)') TRIM(filenameout),filenr,".plt"

call date_and_time(dummy_date,dummy_time,dummy_zone,DateAndTime)

! Open the file for the header part, ascii data
open(qunit,file=filename,status='unknown',form='formatted')

write(qunit,'(2a)') '### AMRVAC datafile for simulation ',TRIM(fileheadout)
write(qunit,'(a,i02,a,i02,a,i4,a,i02,a,i02)') '### Generated on ', &
     DateAndTime(3),'/',DateAndTime(2),'/',DateAndTime(1), &
     ' at ',DateAndTime(5),'h',DateAndTime(6)

call getheadernames(wnamei,xandwnamei,outfilehead)

offset = 0
ngrids = 0
do level=levmin,levmax
   NumGridsOnLevel(level)=0
   firstgridonlevel = ngrids
   write(qunit,'(a,i3.3)') '# start level',level
   do iigrid=1,igridstail; igrid=igrids(iigrid);
      if (node(plevel_,igrid)/=level) cycle
      NumGridsOnLevel(level)=NumGridsOnLevel(level)+1
      ngrids = ngrids+1
      write(qunit,'(a,i5.5)') '# start grid ',ngrids-1
      !
      ! write positions object
      !
      write(qunit,'(a,i5.5,a,3(x,i11))') 'object "pos',ngrids-1, &
                  '" class gridpositions counts ',{nx^D+1}
      write(qunit,'(a,3(x,f25.16))') '  origin ',{rnode(rpxmin^D_,igrid)*normvar(0)}
      {^IFONED 
      write(qunit,'(a,x,f25.16)') '  delta  ',rnode(rpdx1_,igrid)*normvar(0)
      \}
      {^IFTWOD
      write(qunit,'(a,2(x,f25.16))') '  delta  ',rnode(rpdx1_,igrid)*normvar(0),0.0d0
      write(qunit,'(a,2(x,f25.16))') '  delta  ',0.0d0,rnode(rpdx2_,igrid)*normvar(0)
      \}
      {^IFTHREED 
      write(qunit,'(a,3(x,f25.16))') '  delta  ',rnode(rpdx1_,igrid)*normvar(0),0.0d0,0.0d0
      write(qunit,'(a,3(x,f25.16))') '  delta  ',0.0d0,rnode(rpdx2_,igrid)*normvar(0),0.0d0
      write(qunit,'(a,3(x,f25.16))') '  delta  ',0.0d0,0.0d0,rnode(rpdx3_,igrid)*normvar(0)
      \}
      write(qunit,'(a)') 'attribute "dep" string "positions" '
      write(qunit,'(a)') '#'
      !
      ! write connections object
      !
      write(qunit,'(a,i5.5,a,3(x,i11))') 'object "con',ngrids-1, &
                  '" class gridconnections counts ',{nx^D+1}
      {^IFONED 
        write(qunit,'(a)') 'attribute "element type" string "lines" '
      \}
      {^IFTWOD 
        write(qunit,'(a)') 'attribute "element type" string "quads" '
      \}
      {^IFTHREED 
        write(qunit,'(a)') 'attribute "element type" string "cubes" '
      \}
      write(qunit,'(a)') 'attribute "ref" string "positions" '
      write(qunit,'(a)') '#'
      !      
      ! write data object (header info)
      !
      nummeshpoints={nx^D*}
      offset = offset + size_recsep

      write(qunit,'(a,i5.5,a,i3,a,x,i11,2a,x,i11)') &
           'object "dat',                            ngrids-1, &
           '" class array type double rank 1 shape ',nw+nwauxio, &
           ' items ',                                nummeshpoints, &
           byteorder, 'binary data ',                offset
      offset = offset + (nw+nwauxio)*nummeshpoints*size_double + size_recsep
      write(qunit,'(a)') 'attribute "dep" string "connections" '
      write(qunit,'(a)') '#'
      !
      ! write field object
      !
      write(qunit,'(a,i5.5,a)') 'object ',ngrids-1,' class field'
      write(qunit,'(a,i5.5,a)') '  component "positions" value "pos', &
                                ngrids-1,'"'
      write(qunit,'(a,i5.5,a)') '  component "connections" value "con', &
                                ngrids-1,'"'
      write(qunit,'(a,i5.5,a)') '  component "data" value "dat', &
                                ngrids-1,'"'
      write(qunit,'(a,i5.5)') '  attribute "refinement level" number ',level
      write(qunit,'(a,i5.5)') '# end grid ',ngrids-1
   end do

   lastgridonlevel=ngrids-1

   write(qunit,'(a)') '#'
   write(qunit,'(a,i3.3,a,i5.5,a)') '# end level',level, &
                           ' (',NumGridsOnLevel(level),' grids)'
end do
write(qunit,'(a)') '#'
!
! eqpar array
!
write(qunit,'(a,x,i11,a)') &
  'object "eqpararray" class array type float items ', &
  neqpar+nspecialpar,' data follows'
write(qunit,'(f24.12)') eqpar
write(qunit,'(a)') '#'
!
! # grids on level
!
write(qunit,'(a,x,i11,a)') &
  'object "ngridsonlevarray" class array type int items ', &
  levmax-levmin+1,' data follows'
write(qunit,'(100(x,i11))') NumGridsOnLevel(levmin:levmax)
write(qunit,'(a)') '#'
!
! wnames array
!
write(qunit,'(a,x,i11,a)') &
  'object "wnamesarray" class array type string rank 1 shape 80 items ', &
  nw+nwauxio,' data follows'
do iw=1,nw+nwauxio
   write(qunit,'(a,a,a)', advance='no') ' "',TRIM(wnamei(iw)),'"'
enddo
write(qunit,'(a)') ' '
write(qunit,'(a)') '#'

! Separate name and physics from fileheadout
underscore_position = index(TRIM(fileheadout),'_',.true.)
if (underscore_position == 0) then
   name=fileheadout
   physics='unknown'
else
   name=fileheadout(:underscore_position-1)
   physics=fileheadout(underscore_position+1:)
endif
!
! Top level group with all attributes
!
write(qunit,'(a)') 'object "default" class multigrid'
do igrid=1,ngrids
   write(qunit,'(a,i5,a,i5.5,a)') 'member ',igrid-1,' value ',igrid-1
end do
write(qunit,'(3a)')  'attribute "simulationname"     string "',TRIM(name),'"'
write(qunit,'(3a)')  'attribute "physics"  string "',TRIM(physics),'"'
write(qunit,'(a,x,i11)') 'attribute "ndim"     number ',ndim
write(qunit,'(a,x,i11)') 'attribute "ndir"     number ',ndir
write(qunit,'(a,x,i11)') 'attribute "nw"       number ',nw+nwauxio
write(qunit,'(a,x,i11)') 'attribute "timestep" number ',it
write(qunit,'(a,f25.16)')'attribute "time"     number ',t *normt
write(qunit,'(a)')   'attribute "eqpar"    value "eqpararray"'
write(qunit,'(a)')   'attribute "ngrids"   value "ngridsonlevarray"'
write(qunit,'(a)')   'attribute "wnames"   value "wnamesarray"'
write(qunit,'(a)') '#'

! denote the end of the header section
write(qunit,'(a,i5.5)') '# end header section'
write(qunit,'(a)') 'end'

close(qunit)
! now for the binary part...
open(qunit,file=filename,status='unknown', &
           form='unformatted',position='append')

ngrids=0
offset = 0
do level=levmin,levmax
   do iigrid=1,igridstail; igrid=igrids(iigrid);
      if (node(plevel_,igrid)/=level) cycle
      ngrids = ngrids+1
      nummeshpoints={nx^D*}
      offset = offset + size_recsep
      ! write data array
      call varout_dx_condep(qunit,pw(igrid)%w,ixG^LL)
      offset = offset + (nw+nwauxio)*nummeshpoints*size_double + size_recsep
   end do
end do

close(qunit)

end subroutine valout_dx
!============================================================================
subroutine varout_dx_condep(qunit,w,ixG^L)

use mod_global_parameters

integer, intent(in) :: qunit, ixG^L
double precision, intent(in) :: w(ixG^S,1:nw)

integer :: ixM^L, ix^D, iw
!-----------------------------------------------------------------------------
ixM^L=ixG^L^LSUBdixB;

! We write the arrays in row-major order (C/DX style) for the spatial indices
write(qunit) ({(|}w(ix^D,iw)*normvar(iw),iw=1,nw),{ix^DB=ixMmin^DB,ixMmax^DB)}

end subroutine varout_dx_condep


!============================================================================
subroutine ImageDataVtk_mpi(qunit)

! output for vti format to paraview, non-binary version output
! parallel, uses calc_grid to compute nwauxio variables
! allows renormalizing using normvar-array
! allows skipping of writew selected variables

! implementation such that length of ASCII output is identical when 
! run on 1 versus multiple CPUs (however, the order of the vtu pieces can differ)

use mod_forest, only: Morton_start, Morton_stop, tree_node_ptr, igrid_to_node, sfc_to_igrid
use mod_global_parameters

integer, intent(in) ::    qunit

double precision, dimension(ixMlo^D-1:ixMhi^D,ndim) :: xC_TMP,xC_TMP_recv
double precision, dimension(ixMlo^D:ixMhi^D,ndim)   :: xCC_TMP,xCC_TMP_recv

double precision, dimension(ixMlo^D-1:ixMhi^D,nw+nwauxio)   :: wC_TMP,wC_TMP_recv
double precision, dimension(ixMlo^D:ixMhi^D,nw+nwauxio)     :: wCC_TMP,wCC_TMP_recv
double precision, dimension(0:nw+nwauxio)                   :: normconv
integer::               igrid,iigrid,level,ixC^L,ixCC^L
integer::               NumGridsOnLevel(1:nlevelshi)
integer :: nx^D

character(len=80)::  filename
integer ::           filenr

integer, allocatable :: intstatus(:,:)
logical, allocatable :: Morton_aim(:),Morton_aim_p(:)

character(len=10) :: wnamei(1:nw+nwauxio),xandwnamei(1:ndim+nw+nwauxio)
character(len=1024) :: outfilehead

logical :: fileopen
integer :: ipe,Morton_no,Morton_length
integer :: ixrvC^L, ixrvCC^L, siz_ind, ind_send(5*^ND), ind_recv(5*^ND)
double precision    :: origin(1:3), spacing(1:3)
integer :: wholeExtent(1:6), ig^D
type(tree_node_ptr) :: tree
!-----------------------------------------------------------------------------
if(levmin/=levmax) call mpistop('ImageData can only be used when levmin=levmax')

normconv(0:nw)=normvar(0:nw)
siz_ind=5*^ND
Morton_length=Morton_stop(npe-1)-Morton_start(0)+1
allocate(Morton_aim(Morton_start(0):Morton_stop(npe-1)))
allocate(Morton_aim_p(Morton_start(0):Morton_stop(npe-1)))
Morton_aim=.false.
Morton_aim_p=.false.
do Morton_no=Morton_start(mype),Morton_stop(mype)
  igrid=sfc_to_igrid(Morton_no)
  level=node(plevel_,igrid)
  ! we can clip parts of the grid away, select variables, levels etc.
  if(writelevel(level)) then
   ! only output a grid when fully within clipped region selected
   ! by writespshift array
   if(({rnode(rpxmin^D_,igrid)>=xprobmin^D+(xprobmax^D-xprobmin^D)&
         *writespshift(^D,1)|.and.}).and.({rnode(rpxmax^D_,igrid)&
        <=xprobmax^D-(xprobmax^D-xprobmin^D)*writespshift(^D,2)|.and.})) then
     Morton_aim_p(Morton_no)=.true.
   end if
  end if
end do
call MPI_ALLREDUCE(Morton_aim_p,Morton_aim,Morton_length,MPI_LOGICAL,MPI_LOR,&
                         icomm,ierrmpi)


if (mype /= 0) then
 do Morton_no=Morton_start(mype),Morton_stop(mype)
   if(.not. Morton_aim(Morton_no)) cycle
   igrid=sfc_to_igrid(Morton_no)
   call calc_grid(qunit,igrid,xC_TMP,xCC_TMP,wC_TMP,wCC_TMP,normconv,&
                     ixC^L,ixCC^L,.true.)
   tree%node => igrid_to_node(igrid, mype)%node
   {^D& ig^D = tree%node%ig^D; }
   itag=Morton_no
   ind_send=(/ ixC^L,ixCC^L, ig^D /)
   call MPI_SEND(ind_send,siz_ind,MPI_INTEGER, 0,itag,icomm,ierrmpi)
   call MPI_SEND(wC_TMP,1,type_block_wc_io, 0,itag,icomm,ierrmpi)
   call MPI_SEND(wCC_TMP,1,type_block_wcc_io, 0,itag,icomm,ierrmpi)
 end do

else

 inquire(qunit,opened=fileopen)
 if(.not.fileopen)then
    ! generate filename 
    filenr=snapshotini
    if (autoconvert) filenr=snapshot-1
    write(filename,'(a,i4.4,a)') TRIM(filenameout),filenr,".vti"
   ! Open the file for the header part
   open(qunit,file=filename,status='unknown',form='formatted')
 endif

call getheadernames(wnamei,xandwnamei,outfilehead)

! number of cells per grid.
nx^D=ixMhi^D-ixMlo^D+1;

origin      = 0
{^D& origin(^D) = xprobmin^D*normconv(0); }
spacing     = zero
{^D&spacing(^D) = dxlevel(^D)*normconv(0); }

wholeExtent = 0
! if we use writespshift, the whole extent has to be calculated:
{^D&wholeExtent(^D*2-1) = nx^D * ceiling(((xprobmax^D-xprobmin^D)*writespshift(^D,1)) &
     /(nx^D*dxlevel(^D))) \}
{^D&wholeExtent(^D*2)   = nx^D * floor(((xprobmax^D-xprobmin^D)*(1.0d0-writespshift(^D,2))) &
     /(nx^D*dxlevel(^D))) \}

! generate xml header
write(qunit,'(a)')'<?xml version="1.0"?>'
write(qunit,'(a)',advance='no') '<VTKFile type="ImageData"'
{#IFDEF BIGENDIAN write(qunit,'(a)')' version="0.1" byte_order="BigEndian">'}
{#IFNDEF BIGENDIAN write(qunit,'(a)')' version="0.1" byte_order="LittleEndian">'}
write(qunit,'(a,3(1pe14.6),a,6(i10),a,3(1pe14.6),a)')'  <ImageData Origin="',&
     origin,'" WholeExtent="',wholeExtent,'" Spacing="',spacing,'">'
 write(qunit,'(a)')'<FieldData>'
 write(qunit,'(2a)')'<DataArray type="Float32" Name="TIME" ',&
                    'NumberOfTuples="1" format="ascii">'
 write(qunit,*) real(t*normt)
 write(qunit,'(a)')'</DataArray>'
 write(qunit,'(a)')'</FieldData>'

! write the data from proc 0
do Morton_no=Morton_start(0),Morton_stop(0)
   if(.not. Morton_aim(Morton_no)) cycle
   igrid=sfc_to_igrid(Morton_no)
   tree%node => igrid_to_node(igrid, 0)%node
   {^D& ig^D = tree%node%ig^D; }
   call calc_grid(qunit,igrid,xC_TMP,xCC_TMP,wC_TMP,wCC_TMP,normconv,&
        ixC^L,ixCC^L,.true.)
   call write_vti(qunit,ixG^LL,ixC^L,ixCC^L,ig^D,&
        nx^D,normconv,wnamei,wC_TMP,wCC_TMP)   
end do

if(npe>1)then
   allocate(intstatus(MPI_STATUS_SIZE,1))
   do ipe=1, npe-1
      do Morton_no=Morton_start(ipe),Morton_stop(ipe)
         if(.not. Morton_aim(Morton_no)) cycle
         itag=Morton_no
         call MPI_RECV(ind_recv,siz_ind, MPI_INTEGER, ipe,itag,icomm,intstatus(:,1),ierrmpi)
         ixrvCmin^D=ind_recv(^D);ixrvCmax^D=ind_recv(^ND+^D);
         ixrvCCmin^D=ind_recv(2*^ND+^D);ixrvCCmax^D=ind_recv(3*^ND+^D);
         ig^D=ind_recv(4*^ND+^D);
         call MPI_RECV(wC_TMP,1,type_block_wc_io, ipe,itag,icomm,intstatus(:,1),ierrmpi)
         call MPI_RECV(wCC_TMP,1,type_block_wcc_io, ipe,itag,icomm,intstatus(:,1),ierrmpi)
         call write_vti(qunit,ixG^LL,ixrvC^L,ixrvCC^L,ig^D,&
              nx^D,normconv,wnamei,wC_TMP,wCC_TMP)   
      end do
   end do
end if

write(qunit,'(a)')'</ImageData>'
write(qunit,'(a)')'</VTKFile>'
close(qunit)
if(npe>1) deallocate(intstatus)
endif

deallocate(Morton_aim,Morton_aim_p)
if (npe>1) then
  call MPI_BARRIER(icomm,ierrmpi)
endif

end subroutine ImageDataVtk_mpi
!============================================================================
subroutine punstructuredvtk_mpi(qunit)

! Write one pvtu and vtu files for each processor
! Otherwise like unstructuredvtk_mpi

use mod_forest, only: Morton_start, Morton_stop, sfc_to_igrid
use mod_global_parameters

integer, intent(in) ::    qunit
!
double precision, dimension(0:nw+nwauxio)                   :: normconv
double precision, dimension(ixMlo^D-1:ixMhi^D,ndim)         :: xC_TMP
double precision, dimension(ixMlo^D:ixMhi^D,ndim)           :: xCC_TMP
double precision, dimension(ixMlo^D-1:ixMhi^D,nw+nwauxio)   :: wC_TMP
double precision, dimension(ixMlo^D:ixMhi^D,nw+nwauxio)     :: wCC_TMP
character(len=10)   :: wnamei(1:nw+nwauxio),xandwnamei(1:ndim+nw+nwauxio)
character(len=1024) :: outfilehead
integer             :: nx^D,nxC^D,nc,np, igrid,ixC^L,ixCC^L,level,Morton_no
character(len=80)   :: pfilename
integer             :: filenr
logical             :: fileopen,conv_grid
!----------------------------------------------------------------------------

! Write pvtu-file:
if (mype==0) then
   call write_pvtu(qunit)
endif
! Now write the Source files:

inquire(qunit,opened=fileopen)
if(.not.fileopen)then
   ! generate filename 
   filenr=snapshotini
   if (autoconvert) filenr=snapshot-1
   ! Open the file for the header part
   write(pfilename,'(a,i4.4,a,i4.4,a)') TRIM(filenameout),filenr,"p",mype,".vtu"
   open(qunit,file=pfilename,status='unknown',form='formatted')
endif
! generate xml header
write(qunit,'(a)')'<?xml version="1.0"?>'
write(qunit,'(a)',advance='no') '<VTKFile type="UnstructuredGrid"'
{#IFDEF BIGENDIAN write(qunit,'(a)')' version="0.1" byte_order="BigEndian">'}
{#IFNDEF BIGENDIAN write(qunit,'(a)')' version="0.1" byte_order="LittleEndian">'}
write(qunit,'(a)')'  <UnstructuredGrid>'
write(qunit,'(a)')'<FieldData>'
write(qunit,'(2a)')'<DataArray type="Float32" Name="TIME" ',&
                   'NumberOfTuples="1" format="ascii">'
write(qunit,*) real(t*normt)
write(qunit,'(a)')'</DataArray>'
write(qunit,'(a)')'</FieldData>'

call getheadernames(wnamei,xandwnamei,outfilehead)

! number of cells, number of corner points, per grid.
nx^D=ixMhi^D-ixMlo^D+1;
nxC^D=nx^D+1;
nc={nx^D*}
np={nxC^D*}

! Note: using the writew, writelevel, writespshift
! we can clip parts of the grid away, select variables, levels etc.
do level=levmin,levmax
   if (.not.writelevel(level)) cycle
   do Morton_no=Morton_start(mype),Morton_stop(mype)
    igrid=sfc_to_igrid(Morton_no)
    if (node(plevel_,igrid)/=level) cycle

    ! only output a grid when fully within clipped region selected
    ! by writespshift array
    conv_grid=({rnode(rpxmin^D_,igrid)>=xprobmin^D+(xprobmax^D-xprobmin^D)&
          *writespshift(^D,1)|.and.}).and.({rnode(rpxmax^D_,igrid)&
         <=xprobmax^D-(xprobmax^D-xprobmin^D)*writespshift(^D,2)|.and.})
    if (.not.conv_grid) cycle

    call calc_grid(qunit,igrid,xC_TMP,xCC_TMP,wC_TMP,wCC_TMP,normconv,&
         ixC^L,ixCC^L,.true.)

    call write_vtk(qunit,ixG^LL,ixC^L,ixCC^L,igrid,nc,np,nx^D,nxC^D,&
         normconv,wnamei,xC_TMP,xCC_TMP,wC_TMP,wCC_TMP)
   end do ! Morton_no loop
end do ! level loop

 write(qunit,'(a)')'  </UnstructuredGrid>'
 write(qunit,'(a)')'</VTKFile>'
 close(qunit)

if (npe>1) then
  call MPI_BARRIER(icomm,ierrmpi)
endif
end subroutine punstructuredvtk_mpi
!============================================================================
subroutine unstructuredvtk_mpi(qunit)

! output for vtu format to paraview, non-binary version output
! parallel, uses calc_grid to compute nwauxio variables
! allows renormalizing using normvar-array
! allows skipping of writew selected variables

! implementation such that length of ASCII output is identical when 
! run on 1 versus multiple CPUs (however, the order of the vtu pieces can differ)

use mod_forest, only: Morton_start, Morton_stop, sfc_to_igrid
use mod_global_parameters

integer, intent(in) ::    qunit

double precision ::  x_VTK(1:3)

double precision, dimension(ixMlo^D-1:ixMhi^D,ndim) :: xC_TMP,xC_TMP_recv
double precision, dimension(ixMlo^D:ixMhi^D,ndim)   :: xCC_TMP,xCC_TMP_recv

double precision, dimension(ixMlo^D-1:ixMhi^D,nw+nwauxio)   :: wC_TMP,wC_TMP_recv
double precision, dimension(ixMlo^D:ixMhi^D,nw+nwauxio)     :: wCC_TMP,wCC_TMP_recv
double precision, dimension(0:nw+nwauxio)                   :: normconv
integer::               igrid,iigrid,level,ixC^L,ixCC^L
integer::               NumGridsOnLevel(1:nlevelshi)
integer :: nx^D,nxC^D,nodesonlevel,elemsonlevel,nc,np,ix^D

character(len=80)::  filename
integer ::           filenr

integer, allocatable :: intstatus(:,:)

character(len=10) :: wnamei(1:nw+nwauxio),xandwnamei(1:ndim+nw+nwauxio)
character(len=1024) :: outfilehead

logical :: fileopen,conv_grid,cond_grid_recv
integer :: ipe,Morton_no,siz_ind
integer :: ind_send(4*^ND),ind_recv(4*^ND)
integer :: levmin_recv,levmax_recv,level_recv,igrid_recv,ixrvC^L,ixrvCC^L
!-----------------------------------------------------------------------------
if (mype==0) then
 inquire(qunit,opened=fileopen)
 if(.not.fileopen)then
    ! generate filename 
    filenr=snapshotini
    if (autoconvert) filenr=snapshot-1
    write(filename,'(a,i4.4,a)') TRIM(filenameout),filenr,".vtu"
   ! Open the file for the header part
   open(qunit,file=filename,status='unknown',form='formatted')
 endif
 ! generate xml header
 write(qunit,'(a)')'<?xml version="1.0"?>'
 write(qunit,'(a)',advance='no') '<VTKFile type="UnstructuredGrid"'
{#IFDEF BIGENDIAN write(qunit,'(a)')' version="0.1" byte_order="BigEndian">'}
{#IFNDEF BIGENDIAN write(qunit,'(a)')' version="0.1" byte_order="LittleEndian">'}
 write(qunit,'(a)')'<UnstructuredGrid>'
 write(qunit,'(a)')'<FieldData>'
 write(qunit,'(2a)')'<DataArray type="Float32" Name="TIME" ',&
                    'NumberOfTuples="1" format="ascii">'
 write(qunit,*) real(t*normt)
 write(qunit,'(a)')'</DataArray>'
 write(qunit,'(a)')'</FieldData>'
end if

call getheadernames(wnamei,xandwnamei,outfilehead)
! number of cells, number of corner points, per grid.
nx^D=ixMhi^D-ixMlo^D+1;
nxC^D=nx^D+1;
nc={nx^D*}
np={nxC^D*}

! all slave processors send their minmal/maximal levels
if  (mype/=0) then
 if (Morton_stop(mype)==0) call mpistop("nultag")
 itag=1000*Morton_stop(mype)
 !print *,'ype,itag for levmin=',mype,itag,levmin
 call MPI_SEND(levmin,1,MPI_INTEGER, 0,itag,icomm,ierrmpi)
 itag=2000*Morton_stop(mype)
 !print *,'mype,itag for levmax=',mype,itag,levmax
 call MPI_SEND(levmax,1,MPI_INTEGER, 0,itag,icomm,ierrmpi)
end if


! Note: using the writew, writelevel, writespshift
! we can clip parts of the grid away, select variables, levels etc.
do level=levmin,levmax
   if (.not.writelevel(level)) cycle
   do Morton_no=Morton_start(mype),Morton_stop(mype)
    igrid=sfc_to_igrid(Morton_no)
    if (mype/=0)then
      itag=Morton_no
      call MPI_SEND(igrid,1,MPI_INTEGER, 0,itag,icomm,ierrmpi)
      itag=igrid
      call MPI_SEND(node(plevel_,igrid),1,MPI_INTEGER, 0,itag,icomm,ierrmpi)
    end if
    if (node(plevel_,igrid)/=level) cycle

    ! only output a grid when fully within clipped region selected
    ! by writespshift array
    conv_grid=({rnode(rpxmin^D_,igrid)>=xprobmin^D+(xprobmax^D-xprobmin^D)&
          *writespshift(^D,1)|.and.}).and.({rnode(rpxmax^D_,igrid)&
         <=xprobmax^D-(xprobmax^D-xprobmin^D)*writespshift(^D,2)|.and.})
    if (mype/=0)then
      call MPI_SEND(conv_grid,1,MPI_LOGICAL,0,itag,icomm,ierrmpi)
    end if
    if (.not.conv_grid) cycle

    call calc_grid(qunit,igrid,xC_TMP,xCC_TMP,wC_TMP,wCC_TMP,normconv,&
                     ixC^L,ixCC^L,.true.)

    if (mype/=0) then
       itag=Morton_no
       ind_send=(/ ixC^L,ixCC^L /)
       siz_ind=4*^ND
       call MPI_SEND(ind_send,siz_ind,MPI_INTEGER, 0,itag,icomm,ierrmpi)
       call MPI_SEND(normconv,nw+nwauxio+1,MPI_DOUBLE_PRECISION, 0,itag,icomm,ierrmpi)

       call MPI_SEND(wC_TMP,1,type_block_wc_io, 0,itag,icomm,ierrmpi)
       call MPI_SEND(xC_TMP,1,type_block_xc_io, 0,itag,icomm,ierrmpi)
       itag=igrid
       call MPI_SEND(wCC_TMP,1,type_block_wcc_io, 0,itag,icomm,ierrmpi)
       call MPI_SEND(xCC_TMP,1,type_block_xcc_io, 0,itag,icomm,ierrmpi)
    else
       call write_vtk(qunit,ixG^LL,ixC^L,ixCC^L,igrid,nc,np,nx^D,nxC^D,&
                          normconv,wnamei,xC_TMP,xCC_TMP,wC_TMP,wCC_TMP)
    end if
   end do ! Morton_no loop
end do ! level loop


if (mype==0) then
 allocate(intstatus(MPI_STATUS_SIZE,1))
 if(npe>1)then
  do ipe=1,npe-1
   itag=1000*Morton_stop(ipe)
   call MPI_RECV(levmin_recv,1,MPI_INTEGER, ipe,itag,icomm,intstatus(:,1),ierrmpi)
   !!print *,'mype RECEIVES,itag for levmin=',mype,itag,levmin_recv
   itag=2000*Morton_stop(ipe)
   call MPI_RECV(levmax_recv,1,MPI_INTEGER, ipe,itag,icomm,intstatus(:,1),ierrmpi)
   !!print *,'mype RECEIVES itag for levmax=',mype,itag,levmax_recv
   do level=levmin_recv,levmax_recv
    if (.not.writelevel(level)) cycle
    do  Morton_no=Morton_start(ipe),Morton_stop(ipe)
     itag=Morton_no
     call MPI_RECV(igrid_recv,1,MPI_INTEGER, ipe,itag,icomm,intstatus(:,1),ierrmpi)
     itag=igrid_recv
     call MPI_RECV(level_recv,1,MPI_INTEGER, ipe,itag,icomm,intstatus(:,1),ierrmpi)
     if (level_recv/=level) cycle

     call MPI_RECV(cond_grid_recv,1,MPI_LOGICAL, ipe,itag,icomm,intstatus(:,1),ierrmpi)
     if(.not.cond_grid_recv)cycle

     itag=Morton_no
     siz_ind=4*^ND
     call MPI_RECV(ind_recv,siz_ind, MPI_INTEGER, ipe,itag,icomm,intstatus(:,1),ierrmpi)
     ixrvCmin^D=ind_recv(^D);ixrvCmax^D=ind_recv(^ND+^D);
     ixrvCCmin^D=ind_recv(2*^ND+^D);ixrvCCmax^D=ind_recv(3*^ND+^D);
     call MPI_RECV(normconv,nw+nwauxio+1, MPI_DOUBLE_PRECISION,ipe,itag&
                  ,icomm,intstatus(:,1),ierrmpi)

     call MPI_RECV(wC_TMP_recv,1,type_block_wc_io, ipe,itag,icomm,intstatus(:,1),ierrmpi)
     call MPI_RECV(xC_TMP_recv,1,type_block_xc_io, ipe,itag,icomm,intstatus(:,1),ierrmpi)

     itag=igrid_recv
     call MPI_RECV(wCC_TMP_recv,1,type_block_wcc_io, ipe,itag,icomm,intstatus(:,1),ierrmpi)
     call MPI_RECV(xCC_TMP_recv,1,type_block_xcc_io, ipe,itag,icomm,intstatus(:,1),ierrmpi)
     call write_vtk(qunit,ixG^LL,ixrvC^L,ixrvCC^L,igrid_recv,&
                    nc,np,nx^D,nxC^D,normconv,wnamei,&
                    xC_TMP_recv,xCC_TMP_recv,wC_TMP_recv,wCC_TMP_recv)
    enddo ! Morton_no loop
   enddo ! level loop
  enddo ! processor loop
 endif ! multiple processors
 write(qunit,'(a)')'</UnstructuredGrid>'
 write(qunit,'(a)')'</VTKFile>'
 close(qunit)
endif

if (npe>1) then
  call MPI_BARRIER(icomm,ierrmpi)
  if(mype==0)deallocate(intstatus)
endif

end subroutine unstructuredvtk_mpi
!============================================================================
subroutine write_vtk(qunit,ixI^L,ixC^L,ixCC^L,igrid,nc,np,nx^D,nxC^D,&
                     normconv,wnamei,xC,xCC,wC,wCC)

use mod_global_parameters

integer, intent(in) :: qunit
integer, intent(in) :: ixI^L,ixC^L,ixCC^L
integer, intent(in) :: igrid,nc,np,nx^D,nxC^D
double precision, intent(in) :: normconv(0:nw+nwauxio) 
character(len=10), intent(in)::  wnamei(1:nw+nwauxio)

double precision, dimension(ixMlo^D-1:ixMhi^D,ndim) :: xC
double precision, dimension(ixMlo^D:ixMhi^D,ndim)   :: xCC

double precision, dimension(ixMlo^D-1:ixMhi^D,nw+nwauxio)   :: wC
double precision, dimension(ixMlo^D:ixMhi^D,nw+nwauxio)     :: wCC

double precision ::  x_VTK(1:3)
integer :: iw,ix^D,icel,VTK_type
!----------------------------------------------------------------------------

select case(convert_type)
    case('vtumpi','pvtumpi')
         ! we write out every grid as one VTK PIECE
      write(qunit,'(a,i7,a,i7,a)') &
            '<Piece NumberOfPoints="',np,'" NumberOfCells="',nc,'">'
      write(qunit,'(a)')'<PointData>'
      do iw=1,nw+nwauxio
         if(iw<=nw) then 
            if(.not.writew(iw)) cycle
         endif

            write(qunit,'(a,a,a)')&
          '<DataArray type="Float64" Name="',TRIM(wnamei(iw)),'" format="ascii">'
            write(qunit,'(200(1pe14.6))') {(|}wC(ix^D,iw)*normconv(iw),{ix^D=ixCmin^D,ixCmax^D)}
            write(qunit,'(a)')'</DataArray>'
      enddo
      write(qunit,'(a)')'</PointData>'

      write(qunit,'(a)')'<Points>'
      write(qunit,'(a)')'<DataArray type="Float32" NumberOfComponents="3" format="ascii">'
         ! write cell corner coordinates in a backward dimensional loop, always 3D output
      {do ix^DB=ixCmin^DB,ixCmax^DB \}
            x_VTK(1:3)=zero;
            x_VTK(1:ndim)=xC(ix^D,1:ndim)*normconv(0);
            write(qunit,'(3(1pe14.6))') x_VTK
      {end do \}
      write(qunit,'(a)')'</DataArray>'
      write(qunit,'(a)')'</Points>'

    case('vtuCCmpi','pvtuCCmpi')
      ! we write out every grid as one VTK PIECE
      write(qunit,'(a,i7,a,i7,a)') &
         '<Piece NumberOfPoints="',np,'" NumberOfCells="',nc,'">'
      write(qunit,'(a)')'<CellData>'
      do iw=1,nw+nwauxio
         if(iw<=nw) then 
            if(.not.writew(iw)) cycle
         endif
            write(qunit,'(a,a,a)')&
          '<DataArray type="Float64" Name="',TRIM(wnamei(iw)),'" format="ascii">'
            write(qunit,'(200(1pe14.6))') {(|}wCC(ix^D,iw)*normconv(iw),{ix^D=ixCCmin^D,ixCCmax^D)}
            write(qunit,'(a)')'</DataArray>'
      enddo
      write(qunit,'(a)')'</CellData>'

      write(qunit,'(a)')'<Points>'
      write(qunit,'(a)')'<DataArray type="Float32" NumberOfComponents="3" format="ascii">'
      ! write cell corner coordinates in a backward dimensional loop, always 3D output
      {do ix^DB=ixCmin^DB,ixCmax^DB \}
            x_VTK(1:3)=zero;
            x_VTK(1:ndim)=xC(ix^D,1:ndim)*normconv(0);
            write(qunit,'(3(1pe14.6))') x_VTK
      {end do \}
      write(qunit,'(a)')'</DataArray>'
      write(qunit,'(a)')'</Points>'
end select

write(qunit,'(a)')'<Cells>'

! connectivity part
write(qunit,'(a)')'<DataArray type="Int32" Name="connectivity" format="ascii">'
call save_connvtk(qunit,igrid)
write(qunit,'(a)')'</DataArray>'

! offsets data array
write(qunit,'(a)')'<DataArray type="Int32" Name="offsets" format="ascii">'
do icel=1,nc
    write(qunit,'(i7)') icel*(2**^ND)
end do
write(qunit,'(a)')'</DataArray>'

! VTK cell type data array
write(qunit,'(a)')'<DataArray type="Int32" Name="types" format="ascii">'
! VTK_LINE=3; VTK_PIXEL=8; VTK_VOXEL=11 -> vtk-syntax
{^IFONED VTK_type=3 \}
{^IFTWOD VTK_type=8 \}
{^IFTHREED VTK_type=11 \}
do icel=1,nc
   write(qunit,'(i2)') VTK_type
enddo
write(qunit,'(a)')'</DataArray>'

write(qunit,'(a)')'</Cells>'

write(qunit,'(a)')'</Piece>'

end subroutine write_vtk
!============================================================================
subroutine write_vti(qunit,ixI^L,ixC^L,ixCC^L,ig^D,nx^D,&
                     normconv,wnamei,wC,wCC)
use mod_global_parameters

integer, intent(in) :: qunit
integer, intent(in) :: ixI^L,ixC^L,ixCC^L
integer, intent(in) :: ig^D,nx^D
double precision, intent(in) :: normconv(0:nw+nwauxio) 
character(len=10), intent(in)::  wnamei(1:nw+nwauxio)

double precision, dimension(ixMlo^D-1:ixMhi^D,nw+nwauxio)   :: wC
double precision, dimension(ixMlo^D:ixMhi^D,nw+nwauxio)     :: wCC

integer :: iw,ix^D
integer :: extent(1:6)
!----------------------------------------------------------------------------

extent = 0
{^D& extent(^D*2-1) = (ig^D-1) * nx^D; }
{^D& extent(^D*2)   = (ig^D)   * nx^D; }


select case(convert_type)
    case('vtimpi','pvtimpi')
         ! we write out every grid as one VTK PIECE
      write(qunit,'(a,6(i10),a)') &
            '<Piece Extent="',extent,'">'
      write(qunit,'(a)')'<PointData>'
      do iw=1,nw+nwauxio
         if(iw<=nw) then 
            if(.not.writew(iw)) cycle
         endif

            write(qunit,'(a,a,a)')&
          '<DataArray type="Float64" Name="',TRIM(wnamei(iw)),'" format="ascii">'
            write(qunit,'(200(1pe20.12))') {(|}wC(ix^D,iw)*normconv(iw),{ix^D=ixCmin^D,ixCmax^D)}
            write(qunit,'(a)')'</DataArray>'
      enddo
      write(qunit,'(a)')'</PointData>'

    case('vtiCCmpi','pvtiCCmpi')
      ! we write out every grid as one VTK PIECE
      write(qunit,'(a,6(i10),a)') &
            '<Piece Extent="',extent,'">'
      write(qunit,'(a)')'<CellData>'
      do iw=1,nw+nwauxio
         if(iw<=nw) then 
            if(.not.writew(iw)) cycle
         endif
            write(qunit,'(a,a,a)')&
          '<DataArray type="Float64" Name="',TRIM(wnamei(iw)),'" format="ascii">'
            write(qunit,'(200(1pe20.12))') {(|}wCC(ix^D,iw)*normconv(iw),{ix^D=ixCCmin^D,ixCCmax^D)}
            write(qunit,'(a)')'</DataArray>'
      enddo
      write(qunit,'(a)')'</CellData>'
end select

write(qunit,'(a)')'</Piece>'

end subroutine write_vti
!=============================================================================
subroutine write_pvtu(qunit)

use mod_global_parameters

integer, intent(in) :: qunit

character(len=10)   :: wnamei(1:nw+nwauxio),xandwnamei(1:ndim+nw+nwauxio),outtype
character(len=1024) :: outfilehead
character(len=80)   :: filename,pfilename
integer             :: filenr,iw,ipe,iscalars
logical             :: fileopen

select case(convert_type)
case('pvtumpi','pvtuBmpi')
   outtype="PPointData"
case('pvtuCCmpi','pvtuBCCmpi')
   outtype="PCellData"
end select
inquire(qunit,opened=fileopen)
if(.not.fileopen)then
   ! generate filename 
   filenr=snapshotini
   if (autoconvert) filenr=snapshot-1
   write(filename,'(a,i4.4,a)') TRIM(filenameout),filenr,".pvtu"
   ! Open the file
   open(qunit,file=filename,status='unknown',form='formatted')
endif

call getheadernames(wnamei,xandwnamei,outfilehead)

! Get the default selection:
iscalars=1
do iw=nw,1, -1
   if (writew(iw)) iscalars=iw
end do


! generate xml header
write(qunit,'(a)')'<?xml version="1.0"?>'
write(qunit,'(a)',advance='no') '<VTKFile type="PUnstructuredGrid"'
{#IFDEF BIGENDIAN write(qunit,'(a)')' version="0.1" byte_order="BigEndian">'}
{#IFNDEF BIGENDIAN write(qunit,'(a)')' version="0.1" byte_order="LittleEndian">'}
write(qunit,'(a)')'  <PUnstructuredGrid GhostLevel="0">'
! Either celldata or pointdata:
write(qunit,'(a,a,a,a,a)')&
     '    <',TRIM(outtype),' Scalars="',TRIM(wnamei(iscalars))//'">'
do iw=1,nw
   if(.not.writew(iw))cycle
   write(qunit,'(a,a,a)')&
        '      <PDataArray type="Float32" Name="',TRIM(wnamei(iw)),'"/>'
end do
do iw=nw+1,nw+nwauxio
   write(qunit,'(a,a,a)')&
        '      <PDataArray type="Float32" Name="',TRIM(wnamei(iw)),'"/>'
end do
write(qunit,'(a,a,a)')'    </',TRIM(outtype),'>'

write(qunit,'(a)')'    <PPoints>'
write(qunit,'(a)')'      <PDataArray type="Float32" NumberOfComponents="3"/>'
write(qunit,'(a)')'    </PPoints>'

do ipe=0,npe-1
   write(pfilename,'(a,i4.4,a,i4.4,a)') TRIM(filenameout(&
        INDEX (filenameout, '/', BACK = .TRUE.)+1:&
        LEN(filenameout))),filenr,"p",&
        ipe,".vtu"
   write(qunit,'(a,a,a)')'    <Piece Source="',TRIM(pfilename),'"/>'
end do
write(qunit,'(a)')'  </PUnstructuredGrid>'
write(qunit,'(a)')'</VTKFile>'

close(qunit)

end subroutine write_pvtu
!=============================================================================
subroutine tecplot_mpi(qunit)

! output for tecplot (ASCII format)
! parallel, uses calc_grid to compute nwauxio variables
! allows renormalizing using normt and normvar-array

! the current implementation is such that tecplotmpi and tecplotCCmpi will 
! create different length output ASCII files when used on 1 versus multiple CPUs
! in fact, on 1 CPU, there will be as many zones as there are levels
! on multiple CPUs, there will be a number of zones up to the number of
! levels times the number of CPUs (can be less, when some level not on a CPU)

use mod_forest, only: Morton_start, Morton_stop, sfc_to_igrid
use mod_global_parameters

integer, intent(in) :: qunit

integer::               igrid,iigrid,level,igonlevel,iw,idim,ix^D
integer::               NumGridsOnLevel(1:nlevelshi)
integer :: nx^D,nxC^D,nodesonlevel,elemsonlevel,ixC^L,ixCC^L
integer :: nodesonlevelmype,elemsonlevelmype

integer ::              nodes, elems

integer, allocatable :: intstatus(:,:)

double precision :: x_TEC(ndim), w_TEC(nw+nwauxio)

double precision, dimension(ixMlo^D-1:ixMhi^D,ndim) :: xC_TMP,xC_TMP_recv
double precision, dimension(ixMlo^D:ixMhi^D,ndim)   :: xCC_TMP,xCC_TMP_recv

double precision, dimension(ixMlo^D-1:ixMhi^D,nw+nwauxio)   :: wC_TMP,wC_TMP_recv
double precision, dimension(ixMlo^D:ixMhi^D,nw+nwauxio)     :: wCC_TMP,wCC_TMP_recv
double precision, dimension(0:nw+nwauxio)                   :: normconv
logical :: fileopen,first
integer :: Morton_no,ipe,levmin_recv,levmax_recv,igrid_recv,level_recv
integer :: ixrvC^L,ixrvCC^L
integer :: ind_send(2*^ND),ind_recv(2*^ND),siz_ind,igonlevel_recv
integer :: NumGridsOnLevel_mype(1:nlevelshi,0:npe-1)
character(len=80) :: filename
integer ::           filenr
character(len=1024) :: tecplothead

character(len=10) :: wnamei(1:nw+nwauxio),xandwnamei(1:ndim+nw+nwauxio)
character(len=1024) :: outfilehead
!-----------------------------------------------------------------------------
if(nw/=count(writew(1:nw)))then
 if(mype==0) PRINT *,'tecplot_mpi does not use writew=F'
 call mpistop('writew, tecplot')
end if

if(nocartesian)then
 if(mype==0) PRINT *,'tecplot_mpi with nocartesian and typeaxial=',typeaxial
endif

Master_cpu_open : if (mype == 0) then
 inquire(qunit,opened=fileopen)
 if (.not.fileopen) then
   ! generate filename
    filenr=snapshotini
    if (autoconvert) filenr=snapshot-1
   write(filename,'(a,i4.4,a)') TRIM(filenameout),filenr,".plt"
   open(qunit,file=filename,status='unknown')
 end if

 call getheadernames(wnamei,xandwnamei,outfilehead)

 write(tecplothead,'(a)') "VARIABLES = "//TRIM(outfilehead)
 write(qunit,'(a)') tecplothead(1:len_trim(tecplothead))
end if  Master_cpu_open


! determine overall number of grids per level, and the same info per CPU
NumGridsOnLevel(1:nlevelshi)=0
do level=levmin,levmax
   NumGridsOnLevel(level)=0
   do Morton_no=Morton_start(mype),Morton_stop(mype)
      igrid = sfc_to_igrid(Morton_no)
      if (node(plevel_,igrid)/=level) cycle
      NumGridsOnLevel(level)=NumGridsOnLevel(level)+1
   end do
   NumGridsOnLevel_mype(level,0:npe-1)=0
   NumGridsOnLevel_mype(level,mype) = NumGridsOnLevel(level)
   call MPI_ALLREDUCE(MPI_IN_PLACE,NumGridsOnLevel_mype(level,0:npe-1),npe,MPI_INTEGER,&
                 MPI_MAX,icomm,ierrmpi)
   call MPI_ALLREDUCE(MPI_IN_PLACE,NumGridsOnLevel(level),1,MPI_INTEGER,MPI_SUM, &
                   icomm,ierrmpi)
end do


!!do level=levmin,levmax
!!  print *,'mype, level en NumGridsOnLevel_mype(level,0:npe-1)=', &
!!     mype,level,NumGridsOnLevel_mype(level,0:npe-1)
!!  print *,'mype, level en NumGridsOnLevel(level)=', &
!!     mype,level,NumGridsOnLevel(level)
!!enddo


nx^D=ixMhi^D-ixMlo^D+1;
nxC^D=nx^D+1;

if(mype==0.and.npe>1) allocate(intstatus(MPI_STATUS_SIZE,1))

{^IFONED
if(convert_type=='teclinempi') then
   nodes=0
   elems=0
   do level=levmin,levmax
      nodes=nodes + NumGridsOnLevel(level)*{nxC^D*}
      elems=elems + NumGridsOnLevel(level)*{nx^D*}
   enddo

   if (mype==0) write(qunit,"(a,i7,a,1pe12.5,a)") &
         'ZONE T="all levels", I=',elems, &
         ', SOLUTIONTIME=',t*normt,', F=POINT' 

   igonlevel=0
   do Morton_no=Morton_start(mype),Morton_stop(mype)
      igrid = sfc_to_igrid(Morton_no)
      call calc_grid(qunit,igrid,xC_TMP,xCC_TMP,wC_TMP,wCC_TMP,normconv,ixC^L,ixCC^L,.true.)
      if (mype==0) then
       {do ix^DB=ixCCmin^DB,ixCCmax^DB\}
            x_TEC(1:ndim)=xCC_TMP(ix^D,1:ndim)*normconv(0)
            w_TEC(1:nw+nwauxio)=wCC_TMP(ix^D,1:nw+nwauxio)*normconv(1:nw+nwauxio)
           write(qunit,fmt="(100(e14.6))") x_TEC, w_TEC
       {end do\}
       else if (mype/=0) then
        itag=Morton_no
        call MPI_SEND(igrid,1,MPI_INTEGER, 0,itag,icomm,ierrmpi)
        call MPI_SEND(normconv,nw+nwauxio+1,MPI_DOUBLE_PRECISION,0,itag,icomm,ierrmpi)
        call MPI_SEND(wCC_TMP,1,type_block_wcc_io, 0,itag,icomm,ierrmpi)
        call MPI_SEND(xCC_TMP,1,type_block_xcc_io, 0,itag,icomm,ierrmpi)
       end if
    enddo
    if (mype==0) then
       do ipe=1,npe-1
        do  Morton_no=Morton_start(ipe),Morton_stop(ipe)
          itag=Morton_no
          call MPI_RECV(igrid_recv,1,MPI_INTEGER, ipe,itag,icomm,intstatus(:,1),ierrmpi)
          call MPI_RECV(normconv,nw+nwauxio+1, MPI_DOUBLE_PRECISION,ipe,&
                        itag,icomm,intstatus(:,1),ierrmpi)
          call MPI_RECV(wCC_TMP_recv,1,type_block_wcc_io, ipe,itag,&
                             icomm,intstatus(:,1),ierrmpi)
          call MPI_RECV(xCC_TMP_recv,1,type_block_xcc_io, ipe,itag,&
                             icomm,intstatus(:,1),ierrmpi)
         {do ix^DB=ixCCmin^DB,ixCCmax^DB\}
             x_TEC(1:ndim)=xCC_TMP_recv(ix^D,1:ndim)*normconv(0)
             w_TEC(1:nw+nwauxio)=wCC_TMP_recv(ix^D,1:nw+nwauxio)*normconv(1:nw+nwauxio)
             write(qunit,fmt="(100(e14.6))") x_TEC, w_TEC
         {end do\}
        end do 
       end do
       close(qunit)
    end if
else
}

if  (mype/=0) then
 itag=1000*Morton_stop(mype)
 call MPI_SEND(levmin,1,MPI_INTEGER, 0,itag,icomm,ierrmpi)
 itag=2000*Morton_stop(mype)
 call MPI_SEND(levmax,1,MPI_INTEGER, 0,itag,icomm,ierrmpi)
end if

do level=levmin,levmax
   nodesonlevelmype=NumGridsOnLevel_mype(level,mype)*{nxC^D*}
   elemsonlevelmype=NumGridsOnLevel_mype(level,mype)*{nx^D*}
   nodesonlevel=NumGridsOnLevel(level)*{nxC^D*}
   elemsonlevel=NumGridsOnLevel(level)*{nx^D*}
   ! for all tecplot variants coded up here, we let the TECPLOT ZONES coincide
   ! with the AMR grid LEVEL. Other options would be
   !    let each grid define a zone: inefficient for TECPLOT internal workings
   !       hence not implemented
   !    let entire octree define 1 zone: no difference in interpolation 
   !       properties across TECPLOT zones detected as yet, hence not done
   select case(convert_type)
     case('tecplotmpi')
       ! in this option, we store the corner coordinates, as well as the corner
       ! values of all variables (obtained by averaging). This allows POINT packaging, 
       ! and thus we can save full grid info by using one call to calc_grid
       if (mype==0.and.(nodesonlevelmype>0.and.elemsonlevelmype>0))&
        write(qunit,"(a,i7,a,a,i7,a,i7,a,f25.16,a,a)") &
             'ZONE T="',level,'"',', N=',nodesonlevelmype,', E=',elemsonlevelmype, &
             ', SOLUTIONTIME=',t*normt,', DATAPACKING=POINT, ZONETYPE=', &
          {^IFONED 'FELINESEG'}{^IFTWOD 'FEQUADRILATERAL'}{^IFTHREED 'FEBRICK'}
      do Morton_no=Morton_start(mype),Morton_stop(mype)
         igrid = sfc_to_igrid(Morton_no)
         if (mype/=0)then
           itag=Morton_no
           call MPI_SEND(igrid,1,MPI_INTEGER, 0,itag,icomm,ierrmpi)
           itag=igrid
           call MPI_SEND(node(plevel_,igrid),1,MPI_INTEGER, 0,itag,icomm,ierrmpi)
         end if
         if (node(plevel_,igrid)/=level) cycle
         call calc_grid(qunit,igrid,xC_TMP,xCC_TMP,wC_TMP,wCC_TMP,normconv,&
                        ixC^L,ixCC^L,.true.)
         if (mype/=0) then
            itag=Morton_no
            ind_send=(/ ixC^L /)
            siz_ind=2*^ND
            call MPI_SEND(ind_send,siz_ind, MPI_INTEGER, 0,itag,icomm,ierrmpi)
            call MPI_SEND(normconv,nw+nwauxio+1,MPI_DOUBLE_PRECISION, 0,itag,icomm,ierrmpi)

            call MPI_SEND(wC_TMP,1,type_block_wc_io, 0,itag,icomm,ierrmpi)
            call MPI_SEND(xC_TMP,1,type_block_xc_io, 0,itag,icomm,ierrmpi)
         else  
           {do ix^DB=ixCmin^DB,ixCmax^DB\}
              x_TEC(1:ndim)=xC_TMP(ix^D,1:ndim)*normconv(0)
              w_TEC(1:nw+nwauxio)=wC_TMP(ix^D,1:nw+nwauxio)*normconv(1:nw+nwauxio)
              write(qunit,fmt="(100(e14.6))") x_TEC, w_TEC
           {end do\}
         end if
       enddo

     case('tecplotCCmpi')
       ! in this option, we store the corner coordinates, and the cell center
       ! values of all variables. Due to this mix of corner/cell center, we must 
       ! use BLOCK packaging, and thus we have enormous overhead by using 
       ! calc_grid repeatedly to merely fill values of cell corner coordinates 
       ! and cell center values per dimension, per variable
       if(ndim+nw+nwauxio>99) call mpistop("adjust format specification in writeout")
       if(nw+nwauxio==1)then
         ! to make tecplot happy: avoid [ndim+1-ndim+1] in varlocation varset
         ! and just set [ndim+1]
         if (mype==0.and.(nodesonlevelmype>0.and.elemsonlevelmype>0))&
          write(qunit,"(a,i7,a,a,i7,a,i7,a,f25.16,a,i1,a,a)") &
            'ZONE T="',level,'"',', N=',nodesonlevelmype,', E=',elemsonlevelmype, &
            ', SOLUTIONTIME=',t*normt,', DATAPACKING=BLOCK, VARLOCATION=([', &
            ndim+1,']=CELLCENTERED), ZONETYPE=', &
         {^IFONED 'FELINESEG'}{^IFTWOD 'FEQUADRILATERAL'}{^IFTHREED 'FEBRICK'}
       else
        if(ndim+nw+nwauxio<10) then
         ! difference only in length of integer format specification for ndim+nw+nwauxio
         if (mype==0.and.(nodesonlevelmype>0.and.elemsonlevelmype>0))&
          write(qunit,"(a,i7,a,a,i7,a,i7,a,f25.16,a,i1,a,i1,a,a)") &
            'ZONE T="',level,'"',', N=',nodesonlevelmype,', E=',elemsonlevelmype, &
            ', SOLUTIONTIME=',t*normt,', DATAPACKING=BLOCK, VARLOCATION=([', &
            ndim+1,'-',ndim+nw+nwauxio,']=CELLCENTERED), ZONETYPE=', &
         {^IFONED 'FELINESEG'}{^IFTWOD 'FEQUADRILATERAL'}{^IFTHREED 'FEBRICK'}
        else
         if (mype==0.and.(nodesonlevelmype>0.and.elemsonlevelmype>0))&
          write(qunit,"(a,i7,a,a,i7,a,i7,a,f25.16,a,i1,a,i2,a,a)") &
            'ZONE T="',level,'"',', N=',nodesonlevelmype,', E=',elemsonlevelmype, &
            ', SOLUTIONTIME=',t*normt,', DATAPACKING=BLOCK, VARLOCATION=([', &
            ndim+1,'-',ndim+nw+nwauxio,']=CELLCENTERED), ZONETYPE=', &
         {^IFONED 'FELINESEG'}{^IFTWOD 'FEQUADRILATERAL'}{^IFTHREED 'FEBRICK'}
        endif
       endif
       
       do idim=1,ndim
         first=(idim==1)
         do Morton_no=Morton_start(mype),Morton_stop(mype)
          igrid = sfc_to_igrid(Morton_no)
          if (mype/=0)then
           itag=Morton_no*idim
           call MPI_SEND(igrid,1,MPI_INTEGER, 0,itag,icomm,ierrmpi)
           itag=igrid*idim
           call MPI_SEND(node(plevel_,igrid),1,MPI_INTEGER, 0,itag,icomm,ierrmpi)
          end if
          if (node(plevel_,igrid)/=level) cycle

          call calc_grid(qunit,igrid,xC_TMP,xCC_TMP,wC_TMP,wCC_TMP,normconv,&
                           ixC^L,ixCC^L,first)
          if (mype/=0)then
            ind_send=(/ ixC^L /)
            siz_ind=2*^ND
            itag=igrid*idim
            call MPI_SEND(ind_send,siz_ind, MPI_INTEGER, 0,itag,icomm,ierrmpi)
            call MPI_SEND(normconv,nw+nwauxio+1,MPI_DOUBLE_PRECISION, 0,itag,icomm,ierrmpi)
            call MPI_SEND(xC_TMP,1,type_block_xc_io, 0,itag,icomm,ierrmpi)
          else
            write(qunit,fmt="(100(e14.6))") xC_TMP(ixC^S,idim)*normconv(0)
          end if
         enddo
       enddo
      
       do iw=1,nw+nwauxio
        do Morton_no=Morton_start(mype),Morton_stop(mype)
         igrid = sfc_to_igrid(Morton_no)
         if (mype/=0)then
           itag=Morton_no*(ndim+iw)
           call MPI_SEND(igrid,1,MPI_INTEGER, 0,itag,icomm,ierrmpi)
           itag=igrid*(ndim+iw)
           call MPI_SEND(node(plevel_,igrid),1,MPI_INTEGER, 0,itag,icomm,ierrmpi)
         end if
         if (node(plevel_,igrid)/=level) cycle

         call calc_grid(qunit,igrid,xC_TMP,xCC_TMP,wC_TMP,wCC_TMP,normconv,&
                           ixC^L,ixCC^L,.true.)
            
         if (mype/=0)then
            ind_send=(/ ixCC^L /)
            siz_ind=2*^ND
            itag=igrid*(ndim+iw)
            call MPI_SEND(ind_send,siz_ind, MPI_INTEGER, 0,itag,icomm,ierrmpi)
            call MPI_SEND(normconv,nw+nwauxio+1,MPI_DOUBLE_PRECISION, 0,itag,icomm,ierrmpi)
            call MPI_SEND(wCC_TMP,1,type_block_wcc_io, 0,itag,icomm,ierrmpi)
         else
            write(qunit,fmt="(100(e14.6))") wCC_TMP(ixCC^S,iw)*normconv(iw)
         endif
        enddo
       enddo
     case default
       call mpistop('no such tecplot type')
   end select
 

   igonlevel=0
   do Morton_no=Morton_start(mype),Morton_stop(mype)
      igrid = sfc_to_igrid(Morton_no)
      if (mype/=0)then
          itag=Morton_no
          call MPI_SEND(igrid,1,MPI_INTEGER, 0,itag,icomm,ierrmpi)
          itag=igrid
          call MPI_SEND(node(plevel_,igrid),1,MPI_INTEGER, 0,itag,icomm,ierrmpi)
      end if
      if (node(plevel_,igrid)/=level) cycle

      igonlevel=igonlevel+1
      if (mype/=0)then
          itag=igrid
          call MPI_SEND(igonlevel,1,MPI_INTEGER, 0,itag,icomm,ierrmpi)
      end if
      if(mype==0)then
        call save_conntec(qunit,igrid,igonlevel)
      endif
   end do
end do

if (mype==0) then
 if (npe>1) then
  do ipe=1,npe-1
   itag=1000*Morton_stop(ipe)
   call MPI_RECV(levmin_recv,1,MPI_INTEGER, ipe,itag,icomm,intstatus(:,1),ierrmpi)
   itag=2000*Morton_stop(ipe)
   call MPI_RECV(levmax_recv,1,MPI_INTEGER, ipe,itag,icomm,intstatus(:,1),ierrmpi)
   do level=levmin_recv,levmax_recv
    nodesonlevelmype=NumGridsOnLevel_mype(level,ipe)*{nxC^D*}
    elemsonlevelmype=NumGridsOnLevel_mype(level,ipe)*{nx^D*}
    nodesonlevel=NumGridsOnLevel(level)*{nxC^D*}
    elemsonlevel=NumGridsOnLevel(level)*{nx^D*}
    select case(convert_type)
     case('tecplotmpi')
        ! in this option, we store the corner coordinates, as well as the corner
        ! values of all variables (obtained by averaging). This allows POINT packaging, 
        ! and thus we can save full grid info by using one call to calc_grid
        if(nodesonlevelmype>0.and.elemsonlevelmype>0) &
        write(qunit,"(a,i7,a,a,i7,a,i7,a,f25.16,a,a)") &
             'ZONE T="',level,'"',', N=',nodesonlevelmype,', E=',elemsonlevelmype, &
             ', SOLUTIONTIME=',t*normt,', DATAPACKING=POINT, ZONETYPE=', &
          {^IFONED 'FELINESEG'}{^IFTWOD 'FEQUADRILATERAL'}{^IFTHREED 'FEBRICK'}
        do  Morton_no=Morton_start(ipe),Morton_stop(ipe)
         itag=Morton_no
         call MPI_RECV(igrid_recv,1,MPI_INTEGER, ipe,itag,icomm,intstatus(:,1),ierrmpi)
         itag=igrid_recv
         call MPI_RECV(level_recv,1,MPI_INTEGER, ipe,itag,icomm,intstatus(:,1),ierrmpi)
         if (level_recv/=level) cycle

         itag=Morton_no
         siz_ind=2*^ND
         call MPI_RECV(ind_recv,siz_ind, MPI_INTEGER, ipe,itag,&
                        icomm,intstatus(:,1),ierrmpi)
         ixrvCmin^D=ind_recv(^D);ixrvCmax^D=ind_recv(^ND+^D);
         call MPI_RECV(normconv,nw+nwauxio+1, MPI_DOUBLE_PRECISION,ipe,itag&
                  ,icomm,intstatus(:,1),ierrmpi)
     
         call MPI_RECV(wC_TMP_recv,1,type_block_wc_io, ipe,itag,&
                        icomm,intstatus(:,1),ierrmpi)
         call MPI_RECV(xC_TMP_recv,1,type_block_xc_io, ipe,itag,&
                        icomm,intstatus(:,1),ierrmpi)

         {do ix^DB=ixrvCmin^DB,ixrvCmax^DB\}
              x_TEC(1:ndim)=xC_TMP_RECV(ix^D,1:ndim)*normconv(0)
              w_TEC(1:nw+nwauxio)=wC_TMP_RECV(ix^D,1:nw+nwauxio)*normconv(1:nw+nwauxio)
              write(qunit,fmt="(100(e14.6))") x_TEC, w_TEC
         {end do\}
        end do
     case('tecplotCCmpi')
       ! in this option, we store the corner coordinates, and the cell center
       ! values of all variables. Due to this mix of corner/cell center, we must 
       ! use BLOCK packaging, and thus we have enormous overhead by using 
       ! calc_grid repeatedly to merely fill values of cell corner coordinates 
       ! and cell center values per dimension, per variable
       if(ndim+nw+nwauxio>99) call mpistop("adjust format specification in writeout")
       if(nw+nwauxio==1)then
         ! to make tecplot happy: avoid [ndim+1-ndim+1] in varlocation varset
         ! and just set [ndim+1]
         if(nodesonlevelmype>0.and.elemsonlevelmype>0) &
         write(qunit,"(a,i7,a,a,i7,a,i7,a,f25.16,a,i1,a,a)") &
            'ZONE T="',level,'"',', N=',nodesonlevelmype,', E=',elemsonlevelmype, &
            ', SOLUTIONTIME=',t*normt,', DATAPACKING=BLOCK, VARLOCATION=([', &
            ndim+1,']=CELLCENTERED), ZONETYPE=', &
         {^IFONED 'FELINESEG'}{^IFTWOD 'FEQUADRILATERAL'}{^IFTHREED 'FEBRICK'}
       else
        if(ndim+nw+nwauxio<10) then
         ! difference only in length of integer format specification for ndim+nw+nwauxio
         if(nodesonlevelmype>0.and.elemsonlevelmype>0) &
         write(qunit,"(a,i7,a,a,i7,a,i7,a,f25.16,a,i1,a,i1,a,a)") &
            'ZONE T="',level,'"',', N=',nodesonlevelmype,', E=',elemsonlevelmype, &
            ', SOLUTIONTIME=',t*normt,', DATAPACKING=BLOCK, VARLOCATION=([', &
            ndim+1,'-',ndim+nw+nwauxio,']=CELLCENTERED), ZONETYPE=', &
         {^IFONED 'FELINESEG'}{^IFTWOD 'FEQUADRILATERAL'}{^IFTHREED 'FEBRICK'}
        else
         if(nodesonlevelmype>0.and.elemsonlevelmype>0) &
         write(qunit,"(a,i7,a,a,i7,a,i7,a,f25.16,a,i1,a,i2,a,a)") &
            'ZONE T="',level,'"',', N=',nodesonlevelmype,', E=',elemsonlevelmype, &
            ', SOLUTIONTIME=',t*normt,', DATAPACKING=BLOCK, VARLOCATION=([', &
            ndim+1,'-',ndim+nw+nwauxio,']=CELLCENTERED), ZONETYPE=', &
         {^IFONED 'FELINESEG'}{^IFTWOD 'FEQUADRILATERAL'}{^IFTHREED 'FEBRICK'}
        endif
       endif

       do idim=1,ndim
         do  Morton_no=Morton_start(ipe),Morton_stop(ipe)
           itag=Morton_no*idim
           call MPI_RECV(igrid_recv,1,MPI_INTEGER, ipe,itag,icomm,intstatus(:,1),ierrmpi)
           itag=igrid_recv*idim
           call MPI_RECV(level_recv,1,MPI_INTEGER, ipe,itag,icomm,intstatus(:,1),ierrmpi)
           if (level_recv/=level) cycle
           
           siz_ind=2*^ND
           itag=igrid_recv*idim
           call MPI_RECV(ind_recv,siz_ind, MPI_INTEGER, ipe,itag,icomm,intstatus(:,1),ierrmpi)
           ixrvCmin^D=ind_recv(^D);ixrvCmax^D=ind_recv(^ND+^D);     
           call MPI_RECV(normconv,nw+nwauxio+1, MPI_DOUBLE_PRECISION,ipe,itag&
                  ,icomm,intstatus(:,1),ierrmpi)
           call MPI_RECV(xC_TMP_recv,1,type_block_xc_io, ipe,itag,icomm,intstatus(:,1),ierrmpi)
           write(qunit,fmt="(100(e14.6))") xC_TMP_recv(ixrvC^S,idim)*normconv(0)
         end do
       end do
    
       do iw=1,nw+nwauxio
        do Morton_no=Morton_start(ipe),Morton_stop(ipe)
           itag=Morton_no*(ndim+iw)
           call MPI_RECV(igrid_recv,1,MPI_INTEGER, ipe,itag,icomm,intstatus(:,1),ierrmpi)
           itag=igrid_recv*(ndim+iw)
           call MPI_RECV(level_recv,1,MPI_INTEGER, ipe,itag,icomm,intstatus(:,1),ierrmpi)
           if (level_recv/=level) cycle

           siz_ind=2*^ND
           itag=igrid_recv*(ndim+iw)
           call MPI_RECV(ind_recv,siz_ind, MPI_INTEGER, ipe,itag,icomm,intstatus(:,1),ierrmpi)
           ixrvCCmin^D=ind_recv(^D);ixrvCCmax^D=ind_recv(^ND+^D);
           call MPI_RECV(normconv,nw+nwauxio+1, MPI_DOUBLE_PRECISION,ipe,itag&
                  ,icomm,intstatus(:,1),ierrmpi)
           call MPI_RECV(wCC_TMP_recv,1,type_block_wcc_io, ipe,itag,icomm,intstatus(:,1),ierrmpi)
           write(qunit,fmt="(100(e14.6))") wCC_TMP_recv(ixrvCC^S,iw)*normconv(iw)
        enddo
       enddo
     case default
       call mpistop('no such tecplot type')
    end select

    do Morton_no=Morton_start(ipe),Morton_stop(ipe)
      itag=Morton_no
      call MPI_RECV(igrid_recv,1,MPI_INTEGER, ipe,itag,icomm,intstatus(:,1),ierrmpi)
      itag=igrid_recv
      call MPI_RECV(level_recv,1,MPI_INTEGER, ipe,itag,icomm,intstatus(:,1),ierrmpi)
      if (level_recv/=level) cycle

      itag=igrid_recv
      call MPI_RECV(igonlevel_recv,1,MPI_INTEGER, ipe,itag,icomm,intstatus(:,1),ierrmpi)
      call save_conntec(qunit,igrid_recv,igonlevel_recv)
    end do ! morton loop
   end do ! level loop
  end do ! ipe loop
 end if ! npe>1 if
end if ! mype=0 if
{^IFONED endif}

if (npe>1) then
  call MPI_BARRIER(icomm,ierrmpi)
  if(mype==0)deallocate(intstatus)
endif

end subroutine tecplot_mpi
!=============================================================================
subroutine punstructuredvtkB_mpi(qunit)

! Write one pvtu and vtu files for each processor
! Otherwise like unstructuredvtk_mpi
! output for vtu format to paraview, binary version output
! uses calc_grid to compute nwauxio variables
! allows renormalizing using normvar-array

use mod_forest, only: Morton_start, Morton_stop, sfc_to_igrid
use mod_global_parameters

integer, intent(in) ::    qunit

double precision ::  x_VTK(1:3)

double precision, dimension(ixMlo^D-1:ixMhi^D,ndim) :: xC_TMP
double precision, dimension(ixMlo^D:ixMhi^D,ndim)   :: xCC_TMP

double precision, dimension(ixMlo^D-1:ixMhi^D,nw+nwauxio)   :: wC_TMP
double precision, dimension(ixMlo^D:ixMhi^D,nw+nwauxio)     :: wCC_TMP

integer :: igrid,iigrid,level,igonlevel,icel,ixC^L,ixCC^L,Morton_no
integer ::               NumGridsOnLevel(1:nlevelshi)
integer :: nx^D,nxC^D,nodesonlevel,elemsonlevel,nc,np,VTK_type,ix^D
double precision :: normconv(0:nw+nwauxio)
character(len=80) :: pfilename
character(len=10) :: wnamei(1:nw+nwauxio),xandwnamei(1:ndim+nw+nwauxio)
character(len=1024) :: outfilehead

integer*8 :: offset
integer::  size_int,size_double,size_length,recsep,k,iw,filenr
integer::  length,lengthcc,offset_points,offset_cells, &
           length_coords,length_conn,length_offsets
character::  buf
character(len=6)::  bufform

logical ::   fileopen
!-----------------------------------------------------------------------------

! Write pvtu-file:
if (mype==0) then
   call write_pvtu(qunit)
endif
! Now write the Source files:
inquire(qunit,opened=fileopen)
if(.not.fileopen)then
   ! generate filename 
   filenr=snapshotini
   if (autoconvert) filenr=snapshot-1
   ! Open the file for the header part
   write(pfilename,'(a,i4.4,a,i4.4,a)') TRIM(filenameout),filenr,"p",mype,".vtu"
   open(qunit,file=pfilename,status='unknown',form='formatted')
endif
! generate xml header
write(qunit,'(a)')'<?xml version="1.0"?>'
write(qunit,'(a)',advance='no') '<VTKFile type="UnstructuredGrid"'
{#IFDEF BIGENDIAN write(qunit,'(a)')' version="0.1" byte_order="BigEndian">'}
{#IFNDEF BIGENDIAN write(qunit,'(a)')' version="0.1" byte_order="LittleEndian">'}
write(qunit,'(a)')'  <UnstructuredGrid>'
write(qunit,'(a)')'<FieldData>'
write(qunit,'(2a)')'<DataArray type="Float32" Name="TIME" ',&
                   'NumberOfTuples="1" format="ascii">'
write(qunit,*) real(t*normt)
write(qunit,'(a)')'</DataArray>'
write(qunit,'(a)')'</FieldData>'


offset=0
recsep=4
size_double=4
size_length=4
size_int=size_length

call getheadernames(wnamei,xandwnamei,outfilehead)

! number of cells, number of corner points, per grid.
nx^D=ixMhi^D-ixMlo^D+1;
nxC^D=nx^D+1;
nc={nx^D*}
np={nxC^D*}

length=np*size_double
lengthcc=nc*size_double

length_coords=3*length
length_conn=2**^ND*size_int*nc
length_offsets=nc*size_int

! Note: using the writew, writelevel, writespshift
! we can clip parts of the grid away, select variables, levels etc.
do level=levmin,levmax
 if (writelevel(level)) then
   do Morton_no=Morton_start(mype),Morton_stop(mype)
    igrid=sfc_to_igrid(Morton_no)
    if (node(plevel_,igrid)/=level) cycle
    ! only output a grid when fully within clipped region selected
    ! by writespshift array
    if (({rnode(rpxmin^D_,igrid)>=xprobmin^D+(xprobmax^D-xprobmin^D)&
          *writespshift(^D,1)|.and.}).and.({rnode(rpxmax^D_,igrid)&
         <=xprobmax^D-(xprobmax^D-xprobmin^D)*writespshift(^D,2)|.and.})) then
      select case(convert_type)
       case('pvtuBmpi')
         ! we write out every grid as one VTK PIECE
         write(qunit,'(a,i7,a,i7,a)') &
            '<Piece NumberOfPoints="',np,'" NumberOfCells="',nc,'">'
         write(qunit,'(a)')'<PointData>'
         do iw=1,nw
            if(.not.writew(iw))cycle

            write(qunit,'(a,a,a,i16,a)')&
                '<DataArray type="Float32" Name="',TRIM(wnamei(iw)), &
                '" format="appended" offset="',offset,'">'
            write(qunit,'(a)')'</DataArray>'
            offset=offset+length+size_length
         enddo
         do iw=nw+1,nw+nwauxio

            write(qunit,'(a,a,a,i16,a)')&
                '<DataArray type="Float32" Name="',TRIM(wnamei(iw)), &
                '" format="appended" offset="',offset,'">'
            write(qunit,'(a)')'</DataArray>'
            offset=offset+length+size_length
         enddo
         write(qunit,'(a)')'</PointData>'

         write(qunit,'(a)')'<Points>'
         write(qunit,'(a,i16,a)') &
     '<DataArray type="Float32" NumberOfComponents="3" format="appended" offset="',offset,'"/>'
         ! write cell corner coordinates in a backward dimensional loop, always 3D output
         offset=offset+length_coords+size_length
         write(qunit,'(a)')'</Points>'
       case('pvtuBCCmpi')
         ! we write out every grid as one VTK PIECE
         write(qunit,'(a,i7,a,i7,a)') &
            '<Piece NumberOfPoints="',np,'" NumberOfCells="',nc,'">'
         write(qunit,'(a)')'<CellData>'
         do iw=1,nw
            if(.not.writew(iw))cycle

            write(qunit,'(a,a,a,i16,a)')&
                '<DataArray type="Float32" Name="',TRIM(wnamei(iw)), &
                '" format="appended" offset="',offset,'">'
            write(qunit,'(a)')'</DataArray>'
            offset=offset+lengthcc+size_length
         enddo
         do iw=nw+1,nw+nwauxio

            write(qunit,'(a,a,a,i16,a)')&
                '<DataArray type="Float32" Name="',TRIM(wnamei(iw)), &
                '" format="appended" offset="',offset,'">'
            write(qunit,'(a)')'</DataArray>'
            offset=offset+lengthcc+size_length
         enddo
         write(qunit,'(a)')'</CellData>'

         write(qunit,'(a)')'<Points>'
         write(qunit,'(a,i16,a)') &
     '<DataArray type="Float32" NumberOfComponents="3" format="appended" offset="',offset,'"/>'
         ! write cell corner coordinates in a backward dimensional loop, always 3D output
         offset=offset+length_coords+size_length
         write(qunit,'(a)')'</Points>'
      end select

   
      write(qunit,'(a)')'<Cells>'

      ! connectivity part
      write(qunit,'(a,i16,a)')&
        '<DataArray type="Int32" Name="connectivity" format="appended" offset="',offset,'"/>'
      offset=offset+length_conn+size_length    

      ! offsets data array
      write(qunit,'(a,i16,a)') &
        '<DataArray type="Int32" Name="offsets" format="appended" offset="',offset,'"/>'
      offset=offset+length_offsets+size_length    

      ! VTK cell type data array
      write(qunit,'(a,i16,a)') &
        '<DataArray type="Int32" Name="types" format="appended" offset="',offset,'"/>' 
      offset=offset+size_length+nc*size_int

      write(qunit,'(a)')'</Cells>'

      write(qunit,'(a)')'</Piece>'
    endif
   enddo
 endif
enddo

write(qunit,'(a)')'</UnstructuredGrid>'
write(qunit,'(a)')'<AppendedData encoding="raw">'

close(qunit)
! next to make gfortran compiler happy, as it does not know
! form='binary' and produces error on compilation
!bufform='binary'
!open(qunit,file=pfilename,form=bufform,position='append')
!This should in principle do also for gfortran (tested with gfortran 4.6.0 and Intel 11.1):
open(qunit,file=pfilename,access='stream',form='unformatted',position='append')
buf='_'
write(qunit) TRIM(buf)

do level=levmin,levmax
 if (writelevel(level)) then
   do Morton_no=Morton_start(mype),Morton_stop(mype)
    igrid=sfc_to_igrid(Morton_no)
    if (node(plevel_,igrid)/=level) cycle
      ! only output a grid when fully within clipped region selected
      ! by writespshift array
      if (({rnode(rpxmin^D_,igrid)>=xprobmin^D+(xprobmax^D-xprobmin^D)&
          *writespshift(^D,1)|.and.}).and.({rnode(rpxmax^D_,igrid)&
         <=xprobmax^D-(xprobmax^D-xprobmin^D)*writespshift(^D,2)|.and.})) then
        call calc_grid(qunit,igrid,xC_TMP,xCC_TMP,wC_TMP,wCC_TMP,normconv,&
                       ixC^L,ixCC^L,.true.)
        do iw=1,nw
          if(.not.writew(iw))cycle
          select case(convert_type)
            case('pvtuBmpi')
              write(qunit) length
              write(qunit) {(|}real(wC_TMP(ix^D,iw)*normconv(iw)),{ix^D=ixCmin^D,ixCmax^D)}
            case('pvtuBCCmpi')
              write(qunit) lengthcc
              write(qunit) {(|}real(wCC_TMP(ix^D,iw)*normconv(iw)),{ix^D=ixCCmin^D,ixCCmax^D)}
          end select 
        enddo
        do iw=nw+1,nw+nwauxio
          select case(convert_type)
            case('pvtuBmpi')
              write(qunit) length
              write(qunit) {(|}real(wC_TMP(ix^D,iw)*normconv(iw)),{ix^D=ixCmin^D,ixCmax^D)}
            case('pvtuBCCmpi')
              write(qunit) lengthcc
              write(qunit) {(|}real(wCC_TMP(ix^D,iw)*normconv(iw)),{ix^D=ixCCmin^D,ixCCmax^D)}
          end select 
        enddo

        write(qunit) length_coords
        {do ix^DB=ixCmin^DB,ixCmax^DB \}
          x_VTK(1:3)=zero;
          x_VTK(1:ndim)=xC_TMP(ix^D,1:ndim)*normconv(0);
          do k=1,3
           write(qunit) real(x_VTK(k))
          end do
        {end do \}

        write(qunit) length_conn
        {do ix^DB=1,nx^DB\}
        {^IFONED write(qunit)ix1-1,ix1 \}
        {^IFTWOD
        write(qunit)(ix2-1)*nxC1+ix1-1, &
        (ix2-1)*nxC1+ix1,ix2*nxC1+ix1-1,ix2*nxC1+ix1
         \}
        {^IFTHREED
        write(qunit)&
        (ix3-1)*nxC2*nxC1+(ix2-1)*nxC1+ix1-1, &
        (ix3-1)*nxC2*nxC1+(ix2-1)*nxC1+ix1,&
        (ix3-1)*nxC2*nxC1+    ix2*nxC1+ix1-1,&
        (ix3-1)*nxC2*nxC1+    ix2*nxC1+ix1,&
         ix3*nxC2*nxC1+(ix2-1)*nxC1+ix1-1,&
         ix3*nxC2*nxC1+(ix2-1)*nxC1+ix1,&
         ix3*nxC2*nxC1+    ix2*nxC1+ix1-1,&
         ix3*nxC2*nxC1+    ix2*nxC1+ix1
         \}
        {end do\}

        write(qunit) length_offsets
        do icel=1,nc
           write(qunit) icel*(2**^ND)
        end do


       {^IFONED VTK_type=3 \}
       {^IFTWOD VTK_type=8 \}
       {^IFTHREED VTK_type=11 \}
        write(qunit) size_int*nc
        do icel=1,nc
         write(qunit) VTK_type
       enddo
    endif
  end do
 endif
end do

close(qunit)
open(qunit,file=pfilename,status='unknown',form='formatted',position='append')

write(qunit,'(a)')'</AppendedData>'
write(qunit,'(a)')'</VTKFile>'
close(qunit)

end subroutine punstructuredvtkB_mpi
!=============================================================================<|MERGE_RESOLUTION|>--- conflicted
+++ resolved
@@ -296,22 +296,14 @@
 
 if (saveprim) then
  do iigrid=1,igridstail; igrid=igrids(iigrid)
-<<<<<<< HEAD
-  call phys_to_primitive(ixG^LL,ixG^LL^LSUB1,pwio(igrid)%w,px(igrid)%x)
-=======
-   if(.not.writeblk(igrid)) cycle
-  call primitive(ixG^LL,ixG^LL^LSUB1,pwio(igrid)%w,px(igrid)%x)
->>>>>>> ab654dd0
+    if(.not.writeblk(igrid)) cycle
+    call phys_to_primitive(ixG^LL,ixG^LL^LSUB1,pwio(igrid)%w,px(igrid)%x)
  end do
 else
  if (nwaux>0) then
   do iigrid=1,igridstail; igrid=igrids(iigrid)
-<<<<<<< HEAD
-   call phys_get_aux(.true.,pwio(igrid)%w,px(igrid)%x,ixG^LL,ixG^LL^LSUB1,"oneblock")
-=======
-   if(.not.writeblk(igrid)) cycle
-   call getaux(.true.,pwio(igrid)%w,px(igrid)%x,ixG^LL,ixG^LL^LSUB1,"oneblock")
->>>>>>> ab654dd0
+     if(.not.writeblk(igrid)) cycle
+     call phys_get_aux(.true.,pwio(igrid)%w,px(igrid)%x,ixG^LL,ixG^LL^LSUB1,"oneblock")
   end do
  end if
 end if
