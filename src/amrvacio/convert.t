--- conflicted
+++ resolved
@@ -3158,25 +3158,6 @@
   level=node(plevel_,igrid)
 
   ! coordinates of cell centers
-<<<<<<< HEAD
-  ixCCmin^D=ixMlo^D; ixCCmax^D=ixMhi^D;
-  {do ix=ixCCmin^D,ixCCmax^D
-  !!xCC(ix^D%ixCC^S,^D)=rnode(rpxmin^D_,igrid)+(dble(ix-ixCCmin^D)+half)*dx^D
-    xCC(ix^D%ixCC^S,^D)=pw(igrid)%x(ix^D%ixCC^S,^D)
-  end do\}
-
-  ! coordinates of cell corners
-  ixCmin^D=ixMlo^D-1; ixCmax^D=ixMhi^D;
-  if(slab)then
-    {do ix=ixCmin^D,ixCmax^D
-     xC(ix^D%ixC^S,^D)=rnode(rpxmin^D_,igrid)+dble(ix-ixCmin^D)*dx^D
-    end do\}
-  else
-    {do ix=ixCmin^D,ixCmax^D
-     xC(ix^D%ixC^S,^D)=pw(igrid)%x(ix^D%ixC^S,^D)+0.5d0*pw(igrid)%dx(ix^D%ixC^S,^D)
-    end do\}
-  endif
-=======
   xCC(ixM^T,:)=pw(igrid)%x(ixM^T,:)
 
   ! coordinates of cell corners
@@ -3192,7 +3173,6 @@
       xC(ixC^S,1)=pw(igrid)%x(ixC^S,1)+0.5d0*pw(igrid)%dx(ixC^S,1)
     end if
   end if
->>>>>>> 4834da02
 
 end subroutine calc_x
 !=============================================================================