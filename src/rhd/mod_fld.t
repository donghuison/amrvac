--- conflicted
+++ resolved
@@ -791,11 +791,7 @@
 
     call mg_fas_fmg(mg, .true., max_res=res)
     do n = 1, max_its
-<<<<<<< HEAD
-      ! print*, n, res
-=======
       !print*, n, res
->>>>>>> 339b4548
       if (res < max_residual) exit
        call mg_fas_vcycle(mg, max_res=res)
     end do
