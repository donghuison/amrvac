--- conflicted
+++ resolved
@@ -553,18 +553,6 @@
 
        ! Calculate fLC=f(uL_j+1/2) and fRC=f(uR_j+1/2) for each iw
        do iw=1,nwflux
-
-<<<<<<< HEAD
-          ! if (any(patchf(ixC^S)/= 2) .or. flux_type(idims, iw) == flux_tvdlf) then
-          !    call phys_get_flux(wLC,xi,ixI^L,ixC^L,iw,idims,fLC,transport)
-          ! end if
-
-          ! if (any(patchf(ixC^S)/=-2) .or. flux_type(idims, iw) == flux_tvdlf) then
-          !    call phys_get_flux(wRC,xi,ixI^L,ixC^L,iw,idims,fRC,transport)
-          ! end if
-
-=======
->>>>>>> e933eadd
           if (flux_type(idims, iw) == flux_tvdlf) then
              fLC(ixC^S, iw) = half*((fLC(ixC^S, iw) + fRC(ixC^S, iw)) &
                   -tvdlfeps*max(cmaxC(ixC^S), dabs(cminC(ixC^S))) * &
