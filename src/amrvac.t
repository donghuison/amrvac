--- conflicted
+++ resolved
@@ -251,12 +251,8 @@
        endif
        timeio_tot=timeio_tot+MPI_WTIME()-timeio0
 
-<<<<<<< HEAD
-       pass_wall_time=MPI_WTIME()-time0+dt_loop+2.d0*time_write >=wall_time_max
-
-=======
        pass_wall_time=MPI_WTIME()-time0+dt_loop+3.d0*time_write >=wall_time_max
->>>>>>> d03fb6ea
+
        ! exit time loop if time is up
        if (it>=it_max .or. global_time>=time_max .or. pass_wall_time) exit time_evol
 
