!> AMRVAC solves a set of hyperbolic equations
!> \f$\vec{u}_t + \nabla_x \cdot \vec{f}(\vec{u}) = \vec{s}\f$
!> using adaptive mesh refinement.
program amrvac

<<<<<<< HEAD
  ! following line may avoid mystery problems in the combination
  !  where we use ifort compiler and MPT (SGIs MPI implementation)
  !DEC$ ATTRIBUTES NOINLINE :: read_snapshot
=======
! following line may avoid mystery problems in the combination
!  where we use ifort compiler and MPT (SGIs MPI implementation)
!DEC$ ATTRIBUTES NOINLINE :: read_snapshot

{#IFDEF PARTICLES
use mod_gridvars, only: init_gridvars, finish_gridvars
}
use mod_global_parameters
use mod_input_output

integer :: itin
double precision :: time0, tin
!-----------------------------------------------------------------------------
call comm_start

time_advance=.false.

time0=MPI_WTIME()
time_bc=zero

call read_arguments_and_parameters()
call initialize_vars
call init_comm_types


! Begin of the code
! -----------------
if (snapshotini/=-1) then
   ! restart from previous file or dat file conversion
   ! get input data from previous VAC/AMRVAC run
   itin=it
   tin=t

   ! order: first physics dependent part then user for defaults.
   call initglobal

{#IFDEF RAY
   call init_rays
}

   if (typeparIO==1)then
     call read_snapshot
   else
     call read_snapshotnopar
   end if

{#IFDEF PARTICLES
   call init_tracerparticles
   call getbc(t,0.d0,pw,0,nwflux+nwaux)
   call init_gridvars
   call read_particles_snapshot
   call finish_gridvars
}

   ! modify globals
   if (changeglobals) call initglobal

   if (convert) then
       if (npe/=1.and.(.not.(index(convert_type,'mpi')>=1)) &
            .and. convert_type .ne. 'user')  &
       call mpistop("non-mpi conversion only uses 1 cpu")
       call generate_plotfile
{#IFDEF PARTICLES
       call finish_tracerparticles
}
       call comm_finalize
       stop
   end if

   if (itreset) it=itin
   if (treset) t=tin
   ! modify initial condition
   if (firstprocess) call modify_IC
   ! reset AMR grid
   if (resetgrid) call settree
   ! Select active grids
   call selectgrids

else
   ! order: first physics dependent part then user for defaults.
   call initglobal

{#IFDEF RAY
   call init_rays
}

   ! form and initialize all grids at level one
   call initlevelone
   ! set up and initialize finer level grids, if needed
   call settree

{#IFDEF PARTICLES
   call init_tracerparticles
   call getbc(t,0.d0,pw,0,nwflux+nwaux)
   call init_gridvars
   call init_particles
   call finish_gridvars
}

end if

! set up boundary flux conservation arrays
if (levmax>levmin) call allocateBflux

if (mype==0) then
   print*,'-------------------------------------------------------------------------------'
   write(*,'(a,f17.3,a)')' Startup phase took : ',MPI_WTIME()-time0,' sec'
   print*,'-------------------------------------------------------------------------------'
end if

! an interface to allow user do special process
call special_process_usr

time_advance=.true.

! do time integration of all grids on all levels
call timeintegration

if (mype==0) then
   print*,'-------------------------------------------------------------------------------'
   write(*,'(a,f17.3,a)')' Finished AMRVAC in : ',MPI_WTIME()-time0,' sec'
   print*,'-------------------------------------------------------------------------------'
end if

{#IFDEF PARTICLES
time_advance=.false.
call finish_tracerparticles
}
call comm_finalize

end program amrvac
!=============================================================================
subroutine timeintegration

use mod_timing
use mod_global_parameters
use mod_input_output, only: saveamrfile

integer :: level, ifile, fixcount

logical, external :: timetosave, fixgrid
logical :: alive
!-----------------------------------------------------------------------------
time_in=MPI_WTIME()
fixcount=1

n_saves(filelog_:fileout_) = snapshotini

do ifile=nfile,1,-1
   tsavelast(ifile)=t
   itsavelast(ifile)=it
end do

itmin=it
! the next two are used to keep track of the performance during runtime:
itTimeLast=it
timeLast=MPI_WTIME()

call getbc(t,0.d0,pw,0,nwflux+nwaux)

!  ------ start of integration loop. ------------------
timeloop0=MPI_WTIME()
timefirstbc=timeloop0-time_in
time_bc=0.d0
if (mype==0) then
   write(*,'(a,f12.3,a)')&
      ' BCs before Advance took : ',timefirstbc,' sec'
end if

time_evol : do

   call setdt
   if(fixprocess) call process(it,t)

   timeio0=MPI_WTIME()
   do ifile=nfile,1,-1
      if(timetosave(ifile)) call saveamrfile(ifile)
   end do
   ! save a snapshot when a file name 'savenow' is present
   if(mype==0) inquire(file='savenow',exist=alive)
   if(npe>1) call MPI_BCAST(alive,1,MPI_LOGICAL,0,icomm,ierrmpi)
   if(alive) then
     if(mype==0) write(*,'(a,i7,a,i7,a,es12.4)') ' save a snapshot No.',&
                      snapshot,' at it=',it,' t=',t
     call saveamrfile(1)
     call saveamrfile(2)
     call MPI_FILE_DELETE('savenow',MPI_INFO_NULL,ierrmpi)
   endif
   timeio_tot=timeio_tot+(MPI_WTIME()-timeio0)

   ! exit time loop criteria
   if (it>=itmax) exit time_evol
   if (t>=tmax) exit time_evol

   call advance(it)

   if (residmin>smalldouble) then
      call getresidual(it)
   endif 
   if (residual<residmin .or. residual>residmax) exit time_evol

   ! resetting of tree BEFORE IO and setdt
   timegr0=MPI_WTIME()
   if(ditregrid>1) then
     if(fixcount<ditregrid) then
       fixcount=fixcount+1
     else
       if (mxnest>1 .and. .not.(fixgrid(0))) call resettree
       fixcount=1
     endif
   else
     if (mxnest>1 .and. .not.(fixgrid(0))) call resettree
   endif
   timegr_tot=timegr_tot+(MPI_WTIME()-timegr0)

   it = it + 1
   t = t + dt
   if(addmpibarrier) call MPI_BARRIER(icomm,ierrmpi)
   
   if(it>9000000)then
     it = slowsteps+10
     itmin=0
     itsavelast(:)=0
   end if
   
end do time_evol

timeloop=MPI_WTIME()-timeloop0

if (mype==0) then
   write(*,'(a,f12.3,a)')' Total timeloop took        : ',timeloop,' sec'
   write(*,'(a,f12.3,a)')' Time spent on Regrid+Update: ',timegr_tot,' sec'
   write(*,'(a,f12.2,a)')'                  Percentage: ',100.0*timegr_tot/timeloop,' %'
   write(*,'(a,f12.3,a)')' Time spent on IO in loop   : ',timeio_tot,' sec'
   write(*,'(a,f12.2,a)')'                  Percentage: ',100.0*timeio_tot/timeloop,' %'
   write(*,'(a,f12.3,a)')' Time spent on BC           : ',time_bc,' sec'
   write(*,'(a,f12.2,a)')'                  Percentage: ',100.0*time_bc/timeloop,' %'
   write(*,'(a,f12.3,a)')' Time spent on run          : ',timeloop-timeio_tot,' sec'
end if

timeio0=MPI_WTIME()
do ifile=nfile,1,-1
   if(itsavelast(ifile)<it)call saveamrfile(ifile)
enddo
if (mype==0) call MPI_FILE_CLOSE(log_fh,ierrmpi)
timeio_tot=timeio_tot+(MPI_WTIME()-timeio0)

{#IFDEF RAY
call time_spent_on_rays
}
{#IFDEF PARTICLES
call time_spent_on_particles
}

if (mype==0) then
   write(*,'(a,f12.3,a)')' Total time spent on IO     : ',timeio_tot,' sec'
   write(*,'(a,f12.3,a)')' Total timeintegration took : ',MPI_WTIME()-time_in,' sec'
end if

end subroutine timeintegration
!=============================================================================
logical function timetosave(ifile)

! Save times are defined by either tsave(isavet(ifile),ifile) or
! itsave(isaveit(ifile),ifile) or dtsave(ifile) or ditsave(ifile)
! Other conditions may be included.

use mod_global_parameters

integer:: ifile
logical:: oksave
!-----------------------------------------------------------------------------
oksave=.false.
if (it==itsave(isaveit(ifile),ifile)) then
   oksave=.true.
   isaveit(ifile)=isaveit(ifile)+1
end if
if (it==itsavelast(ifile)+ditsave(ifile)) oksave=.true.

if (t>=tsave(isavet(ifile),ifile)) then
   oksave=.true.
   isavet(ifile)=isavet(ifile)+1
end if
if (t>=tsavelast(ifile)+dtsave(ifile)-smalldouble)then
  oksave=.true.
  n_saves(ifile) = n_saves(ifile) + 1
endif

if (oksave) then
   tsavelast(ifile) =t
   itsavelast(ifile)=it
end if
timetosave=oksave

return
end function timetosave

!> Return true if the AMR grid should not be adapted any more. This is
!> controlled by tfixgrid or itfixgrid. Other conditions may be included.
!> @todo Fix dummy argument?
logical function fixgrid(dummy)
>>>>>>> b23adb91

  {#IFDEF PARTICLES
  use mod_gridvars, only: init_gridvars, finish_gridvars
  }
  use mod_global_parameters
  use mod_input_output
  use mod_physics
  use mod_usr_methods, only: usr_before_main_loop
  use mod_usr, only: usr_init

  integer          :: itin
  double precision :: time0, time_in, tin

  call comm_start()

  time_advance = .false.
  time0        = MPI_WTIME()
  time_bc      = zero

  call read_arguments()

  call usr_init()
  call phys_check_methods()

  call read_par_files()

  call initialize_vars()
  call init_comm_types()

  ! Begin of the code
  ! -----------------
  if (snapshotini/=-1) then
     ! restart from previous file or dat file conversion
     ! get input data from previous VAC/AMRVAC run
     itin=it
     tin=t

     ! order: first physics dependent part then user for defaults.
     call initglobal()

     {#IFDEF RAY
     call init_rays
     }

     if (typeparIO==1)then
        call read_snapshot
     else
        call read_snapshotnopar
     end if

     {#IFDEF PARTICLES
     call init_tracerparticles
     call getbc(t,0.d0,ixG^LL,pw,0,nwflux+nwaux)
     call init_gridvars
     call read_particles_snapshot
     call finish_gridvars
     }

     ! modify globals
     if (changeglobals) call initglobal()

     if (convert) then
        if (npe/=1.and.(.not.(index(convert_type,'mpi')>=1)) &
             .and. convert_type .ne. 'user')  &
             call mpistop("non-mpi conversion only uses 1 cpu")
        call generate_plotfile
        {#IFDEF PARTICLES
        call finish_tracerparticles
        }
        call comm_finalize
        stop
     end if

     if (itreset) it=itin
     if (treset) t=tin
     ! modify initial condition
     if (firstprocess) call modify_IC
     ! reset AMR grid
     if (resetgrid) call settree
     ! Select active grids
     call selectgrids

  else
     ! order: first physics dependent part then user for defaults.
     call initglobal()

     {#IFDEF RAY
     call init_rays
     }

     ! form and initialize all grids at level one
     call initlevelone
     ! set up and initialize finer level grids, if needed
     call settree

     {#IFDEF PARTICLES
     call init_tracerparticles
     call getbc(t,0.d0,ixG^LL,pw,0,nwflux+nwaux)
     call init_gridvars
     call init_particles
     call finish_gridvars
     }

  end if

  ! set up boundary flux conservation arrays
  if (levmax>levmin) call allocateBflux

  if (mype==0) then
     print*,'-------------------------------------------------------------------------------'
     write(*,'(a,f17.3,a)')' Startup phase took : ',MPI_WTIME()-time0,' sec'
     print*,'-------------------------------------------------------------------------------'
  end if

  ! an interface to allow user to do special things before the main loop
  if (associated(usr_before_main_loop)) &
       call usr_before_main_loop()

  time_advance=.true.

  ! do time integration of all grids on all levels
  call timeintegration()

  if (mype==0) then
     print*,'-------------------------------------------------------------------------------'
     write(*,'(a,f17.3,a)')' Finished AMRVAC in : ',MPI_WTIME()-time0,' sec'
     print*,'-------------------------------------------------------------------------------'
  end if

  {#IFDEF PARTICLES
  time_advance=.false.
  call finish_tracerparticles
  }
  call comm_finalize

contains

  subroutine timeintegration()
    use mod_timing
    use mod_global_parameters
    use mod_input_output, only: saveamrfile

    integer :: level, ifile, fixcount
    logical :: alive
    !-----------------------------------------------------------------------------
    time_in=MPI_WTIME()
    fixcount=1

    n_saves(filelog_:fileout_) = snapshotini

    do ifile=nfile,1,-1
       tsavelast(ifile)=t
       itsavelast(ifile)=it
    end do

    itmin=it
    ! the next two are used to keep track of the performance during runtime:
    itTimeLast=it
    timeLast=MPI_WTIME()

    call getbc(t,0.d0,ixG^LL,pw,0,nwflux+nwaux)

    !  ------ start of integration loop. ------------------
    timeloop0=MPI_WTIME()
    timefirstbc=timeloop0-time_in
    time_bc=0.d0
    if (mype==0) then
       write(*,'(a,f12.3,a)')&
            ' BCs before Advance took : ',timefirstbc,' sec'
    end if

    time_evol : do
       call setdt()
       if(fixprocess) call process(it,t)

       timeio0=MPI_WTIME()
       do ifile=nfile,1,-1
          if(timetosave(ifile)) call saveamrfile(ifile)
       end do
       ! save a snapshot when a file name 'savenow' is present
       if(mype==0) inquire(file='savenow',exist=alive)
       if(npe>1) call MPI_BCAST(alive,1,MPI_LOGICAL,0,icomm,ierrmpi)
       if(alive) then
          if(mype==0) write(*,'(a,i7,a,i7,a,es12.4)') ' save a snapshot No.',&
               snapshot,' at it=',it,' t=',t
          call saveamrfile(1)
          call saveamrfile(2)
          call MPI_FILE_DELETE('savenow',MPI_INFO_NULL,ierrmpi)
       endif
       timeio_tot=timeio_tot+(MPI_WTIME()-timeio0)

       ! exit time loop criteria
       if (it>=itmax) exit time_evol
       if (t>=tmax) exit time_evol

       call advance(it)

       if (residmin>smalldouble) then
          call getresidual(it)
       endif
       if (residual<residmin .or. residual>residmax) exit time_evol

       ! resetting of tree BEFORE IO and setdt
       timegr0=MPI_WTIME()
       if(ditregrid>1) then
          if(fixcount<ditregrid) then
             fixcount=fixcount+1
          else
             if (mxnest>1 .and. .not.(fixgrid(0))) call resettree
             fixcount=1
          endif
       else
          if (mxnest>1 .and. .not.(fixgrid(0))) call resettree
       endif
       timegr_tot=timegr_tot+(MPI_WTIME()-timegr0)

       it = it + 1
       t = t + dt
       if(addmpibarrier) call MPI_BARRIER(icomm,ierrmpi)

       if(it>9000000)then
          it = slowsteps+10
          itmin=0
          itsavelast(:)=0
       end if

    end do time_evol

    timeloop=MPI_WTIME()-timeloop0

    if (mype==0) then
       write(*,'(a,f12.3,a)')' Total timeloop took        : ',timeloop,' sec'
       write(*,'(a,f12.3,a)')' Time spent on Regrid+Update: ',timegr_tot,' sec'
       write(*,'(a,f12.2,a)')'                  Percentage: ',100.0*timegr_tot/timeloop,' %'
       write(*,'(a,f12.3,a)')' Time spent on IO in loop   : ',timeio_tot,' sec'
       write(*,'(a,f12.2,a)')'                  Percentage: ',100.0*timeio_tot/timeloop,' %'
       write(*,'(a,f12.3,a)')' Time spent on BC           : ',time_bc,' sec'
       write(*,'(a,f12.2,a)')'                  Percentage: ',100.0*time_bc/timeloop,' %'
       write(*,'(a,f12.3,a)')' Time spent on run          : ',timeloop-timeio_tot,' sec'
    end if

    timeio0=MPI_WTIME()
    do ifile=nfile,1,-1
       if(itsavelast(ifile)<it)call saveamrfile(ifile)
    enddo
    if (mype==0) call MPI_FILE_CLOSE(log_fh,ierrmpi)
    timeio_tot=timeio_tot+(MPI_WTIME()-timeio0)

    {#IFDEF RAY
    call time_spent_on_rays
    }
    {#IFDEF PARTICLES
    call time_spent_on_particles
    }

    if (mype==0) then
       write(*,'(a,f12.3,a)')' Total time spent on IO     : ',timeio_tot,' sec'
       write(*,'(a,f12.3,a)')' Total timeintegration took : ',MPI_WTIME()-time_in,' sec'
    end if

  end subroutine timeintegration

  !> Save times are defined by either tsave(isavet(ifile),ifile) or
  !> itsave(isaveit(ifile),ifile) or dtsave(ifile) or ditsave(ifile)
  !> Other conditions may be included.
  logical function timetosave(ifile)
    use mod_global_parameters

    integer:: ifile
    logical:: oksave
    !-----------------------------------------------------------------------------
    oksave=.false.
    if (it==itsave(isaveit(ifile),ifile)) then
       oksave=.true.
       isaveit(ifile)=isaveit(ifile)+1
    end if
    if (it==itsavelast(ifile)+ditsave(ifile)) oksave=.true.

    if (t>=tsave(isavet(ifile),ifile)) then
       oksave=.true.
       isavet(ifile)=isavet(ifile)+1
    end if
    if (t>=tsavelast(ifile)+dtsave(ifile)-smalldouble)then
       oksave=.true.
       n_saves(ifile) = n_saves(ifile) + 1
    endif

    if (oksave) then
       tsavelast(ifile) =t
       itsavelast(ifile)=it
    end if
    timetosave=oksave

    return
  end function timetosave

  !> Return true if the AMR grid should not be adapted any more. This is
  !> controlled by tfixgrid or itfixgrid. Other conditions may be included.
  !> @todo Fix dummy argument?
  logical function fixgrid(dummy)
    use mod_global_parameters
    integer :: dummy              !< Unused dummy argument

    fixgrid= (t>=tfixgrid .or. it>=itfixgrid)
  end function fixgrid

  !> Perform global initialization, in three steps:
  subroutine initglobal()
    call phys_init_params()
    call phys_check_params()
  end subroutine initglobal
end program amrvac<|MERGE_RESOLUTION|>--- conflicted
+++ resolved
@@ -3,313 +3,9 @@
 !> using adaptive mesh refinement.
 program amrvac
 
-<<<<<<< HEAD
   ! following line may avoid mystery problems in the combination
   !  where we use ifort compiler and MPT (SGIs MPI implementation)
   !DEC$ ATTRIBUTES NOINLINE :: read_snapshot
-=======
-! following line may avoid mystery problems in the combination
-!  where we use ifort compiler and MPT (SGIs MPI implementation)
-!DEC$ ATTRIBUTES NOINLINE :: read_snapshot
-
-{#IFDEF PARTICLES
-use mod_gridvars, only: init_gridvars, finish_gridvars
-}
-use mod_global_parameters
-use mod_input_output
-
-integer :: itin
-double precision :: time0, tin
-!-----------------------------------------------------------------------------
-call comm_start
-
-time_advance=.false.
-
-time0=MPI_WTIME()
-time_bc=zero
-
-call read_arguments_and_parameters()
-call initialize_vars
-call init_comm_types
-
-
-! Begin of the code
-! -----------------
-if (snapshotini/=-1) then
-   ! restart from previous file or dat file conversion
-   ! get input data from previous VAC/AMRVAC run
-   itin=it
-   tin=t
-
-   ! order: first physics dependent part then user for defaults.
-   call initglobal
-
-{#IFDEF RAY
-   call init_rays
-}
-
-   if (typeparIO==1)then
-     call read_snapshot
-   else
-     call read_snapshotnopar
-   end if
-
-{#IFDEF PARTICLES
-   call init_tracerparticles
-   call getbc(t,0.d0,pw,0,nwflux+nwaux)
-   call init_gridvars
-   call read_particles_snapshot
-   call finish_gridvars
-}
-
-   ! modify globals
-   if (changeglobals) call initglobal
-
-   if (convert) then
-       if (npe/=1.and.(.not.(index(convert_type,'mpi')>=1)) &
-            .and. convert_type .ne. 'user')  &
-       call mpistop("non-mpi conversion only uses 1 cpu")
-       call generate_plotfile
-{#IFDEF PARTICLES
-       call finish_tracerparticles
-}
-       call comm_finalize
-       stop
-   end if
-
-   if (itreset) it=itin
-   if (treset) t=tin
-   ! modify initial condition
-   if (firstprocess) call modify_IC
-   ! reset AMR grid
-   if (resetgrid) call settree
-   ! Select active grids
-   call selectgrids
-
-else
-   ! order: first physics dependent part then user for defaults.
-   call initglobal
-
-{#IFDEF RAY
-   call init_rays
-}
-
-   ! form and initialize all grids at level one
-   call initlevelone
-   ! set up and initialize finer level grids, if needed
-   call settree
-
-{#IFDEF PARTICLES
-   call init_tracerparticles
-   call getbc(t,0.d0,pw,0,nwflux+nwaux)
-   call init_gridvars
-   call init_particles
-   call finish_gridvars
-}
-
-end if
-
-! set up boundary flux conservation arrays
-if (levmax>levmin) call allocateBflux
-
-if (mype==0) then
-   print*,'-------------------------------------------------------------------------------'
-   write(*,'(a,f17.3,a)')' Startup phase took : ',MPI_WTIME()-time0,' sec'
-   print*,'-------------------------------------------------------------------------------'
-end if
-
-! an interface to allow user do special process
-call special_process_usr
-
-time_advance=.true.
-
-! do time integration of all grids on all levels
-call timeintegration
-
-if (mype==0) then
-   print*,'-------------------------------------------------------------------------------'
-   write(*,'(a,f17.3,a)')' Finished AMRVAC in : ',MPI_WTIME()-time0,' sec'
-   print*,'-------------------------------------------------------------------------------'
-end if
-
-{#IFDEF PARTICLES
-time_advance=.false.
-call finish_tracerparticles
-}
-call comm_finalize
-
-end program amrvac
-!=============================================================================
-subroutine timeintegration
-
-use mod_timing
-use mod_global_parameters
-use mod_input_output, only: saveamrfile
-
-integer :: level, ifile, fixcount
-
-logical, external :: timetosave, fixgrid
-logical :: alive
-!-----------------------------------------------------------------------------
-time_in=MPI_WTIME()
-fixcount=1
-
-n_saves(filelog_:fileout_) = snapshotini
-
-do ifile=nfile,1,-1
-   tsavelast(ifile)=t
-   itsavelast(ifile)=it
-end do
-
-itmin=it
-! the next two are used to keep track of the performance during runtime:
-itTimeLast=it
-timeLast=MPI_WTIME()
-
-call getbc(t,0.d0,pw,0,nwflux+nwaux)
-
-!  ------ start of integration loop. ------------------
-timeloop0=MPI_WTIME()
-timefirstbc=timeloop0-time_in
-time_bc=0.d0
-if (mype==0) then
-   write(*,'(a,f12.3,a)')&
-      ' BCs before Advance took : ',timefirstbc,' sec'
-end if
-
-time_evol : do
-
-   call setdt
-   if(fixprocess) call process(it,t)
-
-   timeio0=MPI_WTIME()
-   do ifile=nfile,1,-1
-      if(timetosave(ifile)) call saveamrfile(ifile)
-   end do
-   ! save a snapshot when a file name 'savenow' is present
-   if(mype==0) inquire(file='savenow',exist=alive)
-   if(npe>1) call MPI_BCAST(alive,1,MPI_LOGICAL,0,icomm,ierrmpi)
-   if(alive) then
-     if(mype==0) write(*,'(a,i7,a,i7,a,es12.4)') ' save a snapshot No.',&
-                      snapshot,' at it=',it,' t=',t
-     call saveamrfile(1)
-     call saveamrfile(2)
-     call MPI_FILE_DELETE('savenow',MPI_INFO_NULL,ierrmpi)
-   endif
-   timeio_tot=timeio_tot+(MPI_WTIME()-timeio0)
-
-   ! exit time loop criteria
-   if (it>=itmax) exit time_evol
-   if (t>=tmax) exit time_evol
-
-   call advance(it)
-
-   if (residmin>smalldouble) then
-      call getresidual(it)
-   endif 
-   if (residual<residmin .or. residual>residmax) exit time_evol
-
-   ! resetting of tree BEFORE IO and setdt
-   timegr0=MPI_WTIME()
-   if(ditregrid>1) then
-     if(fixcount<ditregrid) then
-       fixcount=fixcount+1
-     else
-       if (mxnest>1 .and. .not.(fixgrid(0))) call resettree
-       fixcount=1
-     endif
-   else
-     if (mxnest>1 .and. .not.(fixgrid(0))) call resettree
-   endif
-   timegr_tot=timegr_tot+(MPI_WTIME()-timegr0)
-
-   it = it + 1
-   t = t + dt
-   if(addmpibarrier) call MPI_BARRIER(icomm,ierrmpi)
-   
-   if(it>9000000)then
-     it = slowsteps+10
-     itmin=0
-     itsavelast(:)=0
-   end if
-   
-end do time_evol
-
-timeloop=MPI_WTIME()-timeloop0
-
-if (mype==0) then
-   write(*,'(a,f12.3,a)')' Total timeloop took        : ',timeloop,' sec'
-   write(*,'(a,f12.3,a)')' Time spent on Regrid+Update: ',timegr_tot,' sec'
-   write(*,'(a,f12.2,a)')'                  Percentage: ',100.0*timegr_tot/timeloop,' %'
-   write(*,'(a,f12.3,a)')' Time spent on IO in loop   : ',timeio_tot,' sec'
-   write(*,'(a,f12.2,a)')'                  Percentage: ',100.0*timeio_tot/timeloop,' %'
-   write(*,'(a,f12.3,a)')' Time spent on BC           : ',time_bc,' sec'
-   write(*,'(a,f12.2,a)')'                  Percentage: ',100.0*time_bc/timeloop,' %'
-   write(*,'(a,f12.3,a)')' Time spent on run          : ',timeloop-timeio_tot,' sec'
-end if
-
-timeio0=MPI_WTIME()
-do ifile=nfile,1,-1
-   if(itsavelast(ifile)<it)call saveamrfile(ifile)
-enddo
-if (mype==0) call MPI_FILE_CLOSE(log_fh,ierrmpi)
-timeio_tot=timeio_tot+(MPI_WTIME()-timeio0)
-
-{#IFDEF RAY
-call time_spent_on_rays
-}
-{#IFDEF PARTICLES
-call time_spent_on_particles
-}
-
-if (mype==0) then
-   write(*,'(a,f12.3,a)')' Total time spent on IO     : ',timeio_tot,' sec'
-   write(*,'(a,f12.3,a)')' Total timeintegration took : ',MPI_WTIME()-time_in,' sec'
-end if
-
-end subroutine timeintegration
-!=============================================================================
-logical function timetosave(ifile)
-
-! Save times are defined by either tsave(isavet(ifile),ifile) or
-! itsave(isaveit(ifile),ifile) or dtsave(ifile) or ditsave(ifile)
-! Other conditions may be included.
-
-use mod_global_parameters
-
-integer:: ifile
-logical:: oksave
-!-----------------------------------------------------------------------------
-oksave=.false.
-if (it==itsave(isaveit(ifile),ifile)) then
-   oksave=.true.
-   isaveit(ifile)=isaveit(ifile)+1
-end if
-if (it==itsavelast(ifile)+ditsave(ifile)) oksave=.true.
-
-if (t>=tsave(isavet(ifile),ifile)) then
-   oksave=.true.
-   isavet(ifile)=isavet(ifile)+1
-end if
-if (t>=tsavelast(ifile)+dtsave(ifile)-smalldouble)then
-  oksave=.true.
-  n_saves(ifile) = n_saves(ifile) + 1
-endif
-
-if (oksave) then
-   tsavelast(ifile) =t
-   itsavelast(ifile)=it
-end if
-timetosave=oksave
-
-return
-end function timetosave
-
-!> Return true if the AMR grid should not be adapted any more. This is
-!> controlled by tfixgrid or itfixgrid. Other conditions may be included.
-!> @todo Fix dummy argument?
-logical function fixgrid(dummy)
->>>>>>> b23adb91
 
   {#IFDEF PARTICLES
   use mod_gridvars, only: init_gridvars, finish_gridvars
@@ -454,7 +150,7 @@
 
     integer :: level, ifile, fixcount
     logical :: alive
-    !-----------------------------------------------------------------------------
+
     time_in=MPI_WTIME()
     fixcount=1
 
@@ -470,7 +166,7 @@
     itTimeLast=it
     timeLast=MPI_WTIME()
 
-    call getbc(t,0.d0,ixG^LL,pw,0,nwflux+nwaux)
+    call getbc(t, 0.d0, pw, 0, nwflux+nwaux)
 
     !  ------ start of integration loop. ------------------
     timeloop0=MPI_WTIME()
