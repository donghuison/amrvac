--- conflicted
+++ resolved
@@ -34,7 +34,6 @@
   !> @todo Make local
   integer :: ierrmpi
 
-<<<<<<< HEAD
   !> Size (in bytes) of single precision real
   integer, parameter :: size_real = 4
 
@@ -45,18 +44,6 @@
   integer, parameter :: size_int = 4
 
   !> Size (in bytes) of default logical
-=======
-  !> Size (in bytes) of MPI_REAL
-  integer, parameter :: size_real = 4
-
-  !> Size (in bytes) of MPI_DOUBLE_PRECISION
-  integer, parameter :: size_double = 8
-
-  !> Size (in bytes) of MPI_INTEGER
-  integer, parameter :: size_int = 4
-
-  !> Size (in bytes) of MPI_LOGICAL
->>>>>>> 95819f76
   integer, parameter :: size_logical = 4
 
   integer :: log_fh
