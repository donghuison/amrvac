!> This module contains definitions of global parameters and variables
!> \todo Move the parameters to the relevant (physics) modules
module mod_global_parameters
  use mod_physicaldata
  use mod_connectivity
  use mpi

  implicit none
  public

  ! Parameters

  character(len=*), parameter :: not_specified = 'not_specified'

  !> The number of interleaving sending buffers for ghost cells
  integer, parameter :: npwbuf=2

  integer :: ixM^LL

  integer, dimension(:), allocatable :: ng^D
  double precision, dimension(:), allocatable :: dg^D

  logical :: slab

  !> @todo Move mpi related variables to e.g. mod_comm

  !> The number of MPI tasks
  integer :: npe

  !> The rank of the current MPI task
  integer :: mype

  !> The MPI communicator
  integer :: icomm

  !> A global MPI error return code
  !> @todo Make local
  integer :: ierrmpi

  !> Size (in bytes) of MPI_DOUBLE_PRECISION
  integer(kind=MPI_ADDRESS_KIND) :: size_double

  !> Size (in bytes) of MPI_INTEGER
  integer(kind=MPI_ADDRESS_KIND) :: size_int

  !> Size (in bytes) of MPI_LOGICAL
  integer(kind=MPI_ADDRESS_KIND) :: size_logical

  integer :: log_fh
  !> MPI IO type for block including ghost cells
  integer :: type_block, type_coarse_block, type_sub_block(2^D&)
  !> MPI IO type for block excluding ghost cells
  integer :: type_block_io, size_block_io, size_block
  !> MPI IO type for transformed data excluding ghost cells
  integer :: type_block_io_tf, size_block_io_tf
  integer :: type_subblock_io, type_subblock_x_io
  integer :: type_block_xc_io,type_block_xcc_io
  integer :: type_block_wc_io,type_block_wcc_io
  integer :: itag
  integer :: irecv, isend
  integer, dimension(:), allocatable :: recvrequest, sendrequest
  integer, dimension(:,:), allocatable :: recvstatus, sendstatus

  integer :: snapshotnext, slice, slicenext, collapseNext, icollapse

  logical, allocatable, dimension(:^D&) :: patchfalse

  !> split potential or linear force-free magnetic field as background B0 field
  logical :: B0field=.false.
  !> amplitude of background dipolar, quadrupolar, octupolar, user's field
  double precision :: Bdip=0.d0
  double precision :: Bquad=0.d0
  double precision :: Boct=0.d0
  double precision :: Busr=0.d0

  !> Default length for strings
  integer, parameter :: std_len = 131

  !> Default length for names (of e.g. variables)
  integer, parameter :: name_len = 16

  !> Indices for cylindrical coordinates FOR TESTS, negative value when not used:
  integer :: r_ = -1

  integer :: phi_ = -1

  integer :: z_ = -1

  !> Indices for cylindrical coordinates FOR INDEXING, always positive
  !> \todo Check whether these are still needed
  ! integer, parameter :: pphi_=^PPHI, zz_=^ZZ

  !> Number of spatial dimensions for grid variables
  integer, parameter :: ndim=^ND

  !> Number of spatial dimensions for vector variables
  integer :: ndir=ndim

  !> Constant indicating log output
  integer, parameter :: filelog_      = 1

  !> Constant indicating regular output
  integer, parameter :: fileout_      = 2

  !> Constant indicating slice output
  integer, parameter :: fileslice_    = 3

  !> Constant indicating collapsed output
  integer, parameter :: filecollapse_ = 4

  !> Constant indicating analysis output (see @ref analysis.md)
  integer, parameter :: fileanalysis_ = 5

  !> Number of output methods
  integer, parameter :: nfile         = 5

  !> Names of the output methods
  character(len=40), parameter  :: output_names(nfile) = &
       ['log      ', 'normal   ', 'slice    ', 'collapsed', 'analysis ']

  !> Maximum number of slices
  integer, parameter :: nslicemax=1000

  !> Unit for standard input
  integer, parameter :: unitstdin=5

  !> Unit for standard output
  integer, parameter :: unitterm=6

  !> Unit for error messages
  integer, parameter :: uniterr=6

  !> \todo Move to mod_input_output
  integer, parameter :: unitpar=9
  integer, parameter :: unitconvert=10
  integer, parameter :: unitslice=11
  integer, parameter :: unitsnapshot=12
  integer, parameter :: unitcollapse=13
  integer, parameter :: unitanalysis=14

  !> A very large integer
  integer, parameter :: biginteger=10000000

  ! A very small real number (but above machine precision)
  double precision, parameter :: smalldouble=1.D-12

  !> A very large real number
  double precision, parameter :: bigdouble=1.D+99

  !> \todo Remove these
  double precision, parameter :: zero    = 0.0d0
  double precision, parameter :: one     = 1.0d0
  double precision, parameter :: two     = 2.0d0
  double precision, parameter :: half    = 0.5d0
  double precision, parameter :: quarter = 0.25d0
  double precision, parameter :: third   = 1/3.0d0

  !> Pi
  double precision, parameter :: dpi=3.141592653589793238462643383279502884197169399375105d0

  !> Physical scaling factor for length
  double precision :: unit_length=1.d0

  !> Physical scaling factor for time
  double precision :: unit_time=1.d0

  !> Physical scaling factor for density
  double precision :: unit_density=1.d0

  !> Physical scaling factor for velocity
  double precision :: unit_velocity=1.d0

  !> Physical scaling factor for temperature
  double precision :: unit_temperature=1.d0

  !> Physical scaling factor for pressure
  double precision :: unit_pressure=1.d0

  !> Physical scaling factor for magnetic field
  double precision :: unit_magneticfield=1.d0

  !> Physical scaling factor for number density
  double precision :: unit_numberdensity=1.d0

  !> Elapsed time for evaluate the performance
  real :: time_elapsed=0.0

  ! TODO temporary placed here (Jannis)
  integer           :: nwflux
  integer           :: nwaux
  integer           :: nwextra
  integer           :: nw
  integer           :: nvector

  integer                       :: nflag_
  integer, allocatable          :: w_for_refine(:)
  double precision, allocatable :: w_refine_weight(:)

  integer, dimension(:), allocatable :: iw_vector

  integer           :: iprob
  !> positions of the minimum and maximum surfaces for each dimension
  double precision  :: xprob^L

  !> For transform variables and save selected data
  !> number of w in the transformed data
  integer :: nwtf

  !> Kronecker delta tensor
  integer :: kr(3,3)

  !> Levi-Civita tensor
  integer :: lvc(3,3,3)

  !> The Courant (CFL) number used for the simulation
  double precision :: courantpar

  !> How to compute the CFL-limited time step.
  !>
  !> Options are 'maxsum': max(sum(c/dx)); 'summax': sum(max(c/dx)) and
  !> 'minimum: max(c/dx), where the summations loop over the grid dimensions and
  !> c is the velocity. The default 'maxsum' is the conventiontal way of
  !> computing CFL-limited time steps.
  character(len=std_len) :: typecourant

  !> If dtpar is positive, it sets the timestep dt, otherwise courantpar is used
  !> to limit the time step based on the Courant condition.
  double precision :: dtpar

  !> For resistive MHD, the time step is also limited by the diffusion time:
  !> \f$ dt < dtdiffpar \times dx^2/eta \f$
  double precision :: dtdiffpar

  !> Under construction
  !> \todo Remove time_accurate?
  logical :: time_accurate

  ! Time parameters

  !> Maximum number of saves that can be defined by tsave or itsave
  integer, parameter :: nsavehi=100

  !> The global simulation time
  double precision :: global_time

  !> End time for the simulation
  double precision :: time_max

  !> Stop the simulation when the time step becomes smaller than this value
  double precision :: dtmin

  !> Save output of type N on times tsave(:, N)
  double precision :: tsave(nsavehi,nfile)

  !> \todo Move tsavelast to amrvac.t
  double precision :: tsavelast(nfile)

  !> Repeatedly save output of type N when dtsave(N) simulation time has passed
  double precision :: dtsave(nfile)

  !> Slice coordinates, see @ref slices.md
  double precision :: slicecoord(nslicemax)

  !> If true, reset iteration count and global_time to original values, and
  !> start writing snapshots at index 0
  logical :: restart_reset_time

  !> If true, call initonegrid_usr upon restarting
  logical :: firstprocess

  !> If true, rebuild the AMR grid upon restarting
  logical :: resetgrid

  !> Call the process subroutine before the writing of a snapshot, and following
  !> the determination of the timestep constraint by means of CFL and other
  !> restrictions
  logical :: fixprocess

  !> If collapse(DIM) is true, generate output integrated over DIM
  logical :: collapse(ndim)

  !> Number of time steps taken
  integer :: it

  !> Stop the simulation after this many time steps have been taken
  integer :: itmax

  !> \todo Why do we need itmin?
  integer :: itmin

  !> If > 1, then in the first slowsteps-1 time steps dt is reduced
  !> by a factor \f$ 1 - (1- step/slowsteps)^2 \f$
  integer :: slowsteps

  !> Save output of type N on iterations itsave(:, N)
  integer :: itsave(nsavehi,nfile)

  !> \todo remove itsavelast?
  integer :: itsavelast(nfile)

  !> Repeatedly save output of type N when ditsave(N) time steps have passed
  integer :: ditsave(nfile)

  !> \todo Move to amrvac.t
  integer :: isavet(nfile)

  !> \todo Move to amrvac.t
  integer :: isaveit(nfile)

  !> Number of slices to output
  integer :: nslices

  !> The slice direction for each slice
  integer :: slicedir(nslicemax)

  !> The level at which to produce line-integrated / collapsed output
  integer :: collapseLevel

  !> Number of saved files of each type
  !> \todo Move to mod_input_output
  integer :: n_saves(1:nfile)

  !> Options are 1: Parallel MPI output, 0: master-slave parallel IO, -1:
  !> master-slave IO without MPI (no MPI_FILE_WRITE, MPI_FILE_OPEN etc)
  integer :: typeparIO

  !> Fix the AMR grid after this time
  double precision :: tfixgrid

  !> Fix the AMR grid after this many time steps
  integer :: itfixgrid

  !> Reconstruct the AMR grid once every ditregrid iteration(s)
  integer :: ditregrid

  !> Number of auxiliary variables that are only included in the output
  integer :: nwauxio

  !> Index of the sub-step in a multi-step time integrator
  integer :: istep

  !> How many sub-steps the time integrator takes
  integer :: nstep

  ! Method switches

  !> Which time integrator to use
  character(len=std_len) :: time_integrator

  !> What should be used as a basis for the limiting in TVD methods. Options are
  !> 'original', 'previous' and 'predictor'.
  !>
  !> By default, the original value is used in 1D and for dimensional splitting,
  !> while for dimensionally unsplit multidimensional case (dimsplit=F), TVDLF
  !> and TVD-MUSCL uses the previous value from wold for limiting.
  character(len=std_len) :: typelimited

  !> How to apply dimensional splitting to the source terms, see
  !> @ref disretization.md
  character(len=std_len) :: typesourcesplit

  !> Which spatial discretization to use (per grid level)
  character(len=std_len), allocatable :: flux_scheme(:)

  !> The spatial dicretization to use for the predictor step when using a two
  !> step method
  character(len=std_len), allocatable :: typepred1(:)

  !> Type of slope limiter used for reconstructing variables on cell edges
  character(len=std_len), allocatable :: limiter(:)

  !> Type of slope limiter used for computing gradients or divergences, when
  !> typegrad or typediv are set to 'limited'
  character(len=std_len), allocatable :: gradient_limiter(:)

  !> \todo Remove / replace with limiter
  character(len=std_len) :: typelimiter

  !> \todo Remove / replace with gradient_limiter
  character(len=std_len) :: typegradlimiter

  !> Limiter used for prolongation to refined grids and ghost cells
  character(len=std_len) :: typeprolonglimit

  !> Which type of entropy fix to use with Riemann-type solvers
  character(len=std_len), allocatable :: typeentropy(:)

  !> Which type of TVD method to use
  character(len=std_len) :: typetvd

  !> Which type of TVDLF method to use
  character(len=std_len) :: typetvdlf

  character(len=std_len) :: typeaverage
  character(len=std_len) :: typedimsplit
  character(len=std_len) :: typeaxial='default'
  character(len=std_len) :: typepoly

  integer                       :: refine_criterion,nxdiffusehllc,typespherical
  double precision, allocatable :: entropycoef(:)
  double precision              :: tvdlfeps, mcbeta
  logical, allocatable          :: loglimit(:), logflag(:)
  logical                       :: flathllc,flatcd,flatsh,flatppm
  !> Use split or unsplit way to add user's source terms, default: unsplit
  logical                       :: source_split_usr
  logical                       :: dimsplit
  logical                       :: prolongprimitive
  logical                       :: coarsenprimitive

  double precision       :: small_temperature,small_pressure,small_density
  double precision, allocatable :: amr_wavefilter(:)
  character(len=std_len) :: typediv,typegrad

  !> related to primitive-conservative switch in relativistic modules
  logical          :: fixsmall,strictnr,strictsmall,strictzero,strictgetaux
  double precision :: dmaxvel,tolernr,absaccnr
  integer          :: maxitnr,nflatgetaux

  logical          :: nocartesian
  logical, allocatable :: w_write(:)
  logical, allocatable :: writelevel(:)
  double precision :: writespshift(ndim,2)
  integer          :: level_io, level_io_min, level_io_max

  ! local and global fastest wave speed (computed in setdt):
  double precision :: cmax_mype, cmax_global

  ! Gravity related parameters
  double precision ::  x1ptms,x2ptms,x3ptms,ptmass

  ! Boundary region parameters

  !> True for dimensions with periodic boundaries
  logical :: periodB(ndim)

  !> Indicates whether there is a pole at a boundary
  logical :: poleB(2,ndim)

  !> True for dimensions with aperiodic boundaries
  logical :: aperiodB(ndim)

  !> Array indicating the type of boundary condition per variable and per
  !> physical boundary
  character(len=std_len), allocatable :: typeboundary(:, :)

  character(len=std_len) :: typeghostfill='linear',prolongation_method
  logical :: internalboundary

  !> Which par files are used as input
  character(len=std_len), allocatable :: par_files(:)

  !> Name of input file
  !> \todo Remove this
  character(len=std_len) :: inifile

  !> Base file name for simulation output, which will be followed by a number
  character(len=std_len) :: base_filename

  !> If not 'unavailable', resume from snapshot with this base file name
  character(len=std_len) :: restart_from_file

<<<<<<< HEAD
=======
  !> Names of the conservative variables
  character(len=1024) :: w_names

  !> Names of the conservative variables (array)
  character(len=name_len), allocatable :: w_names_array(:)

  !> Names of the primitive variables
  character(len=1024) :: primnames

  !> This variable was used to store names for the log file
  !> \todo remove this variable when printlog_special has been updated in all projects
  character(len=1024) :: wnameslog

>>>>>>> ae519cbb
  !> Which type of log to write: 'normal', 'special', 'regression_test'
  character(len=std_len) :: typefilelog

  !> Resume from the snapshot with this index
  integer :: snapshotini

  !> If true, enable ASCII output of slices
  logical :: sliceascii

  !> If true and restart_from_file is given, convert snapshots to
  !> other file formats
  logical                :: convert

  !> If true, already convert to output format during the run
  logical                :: autoconvert

  !> If true, convert from conservative to primitive variables in output
  logical                :: saveprim

  logical                :: endian_swap

  !> Which format to use when converting
  !>
  !> Options are: idl, tecplot, tecplotCC, vtu, vtuCC, vtuB, vtuBCC, dx,
  !> tecplotmpi, tecplotCCmpi, vtumpi, vtuCCmpi, vtuBmpi, vtuBCCmpi, pvtumpi, pvtuCCmpi, 
  !> pvtuBmpi, pvtuBCCmpi, tecline, teclinempi, onegrid
  character(len=std_len) :: convert_type

  !> Data Explorer file endianness ('msb' or 'lsb' for last or most significant
  !> bit order)
  character(len=std_len) :: dxfiletype

  character(len=std_len) :: collapse_type

  !> Conversion factors the primitive variables
  double precision, allocatable :: w_convert_factor(:)

  double precision :: length_convert_factor

  !> Conversion factor for time unit
  double precision       :: time_convert_factor

  integer                :: saveigrid

  ! Stores the memory and load imbalance, to be used in printlog:
  double precision       :: Xload, Xmemory

  double precision :: time_bc
  {#IFDEF STRETCHGRID
  ! stretching factor qst for log stretch grid
  double precision :: logG, qst
  double precision, allocatable :: logGs(:), qsts(:)
  }

  integer, parameter :: nodehi=^ND+1
  integer, parameter :: plevel_=1
  integer, parameter :: pig^D_=plevel_+^D

  integer, parameter :: rnodehi=3*^ND
  integer, parameter :: rpxmin0_=0
  integer, parameter :: rpxmin^D_=rpxmin0_+^D
  integer, parameter :: rpxmax0_=^ND
  integer, parameter :: rpxmax^D_=rpxmax0_+^D
  integer, parameter :: rpdx^D_=2*^ND+^D

  ! parameters for bc_phys
  integer, parameter :: ismin^D=-1+2*^D
  integer, parameter :: ismax^D=2*^D

  !> Corner coordinates
  double precision, allocatable :: rnode(:,:)
  double precision, allocatable :: rnode_sub(:,:)

  !> Error tolerance for refinement decision
  logical :: specialtol
  double precision, allocatable :: refine_threshold(:)
  double precision, allocatable :: derefine_ratio(:)
  double precision, allocatable :: dx(:,:)
  double precision :: dt
  double precision, allocatable :: dt_grid(:)
  double precision :: dxlevel(ndim)

  integer, allocatable :: node(:,:)
  integer, allocatable :: node_sub(:,:)

  type fluxalloc
     double precision, dimension(:^D&,:), pointer:: flux => null()
  end type fluxalloc
  !> store flux to fix conservation 
  type(fluxalloc), dimension(:,:,:), allocatable :: pflux

  !> Number of cells as buffer zone
  !> \todo is it necessary? 
  integer :: nbufferx^D
 
  !> The maximum number of grid blocks in a processor
  integer :: max_blocks

  !> The maximum number of levels in the grid refinement
  integer, parameter :: nlevelshi = 20

  !> Maximal number of AMR levels
  integer :: refine_max_level

  !> number of cells for each dimension in level-one mesh
  integer :: domain_nx^D

  !> number of cells for each dimension in grid block excluding ghostcells
  integer :: block_nx^D

  !> Lower index of grid block arrays (always 1)
  integer, parameter :: {ixGlo^D = 1|, }

  !> Upper index of grid block arrays
  integer :: ixGhi^D

  !> Number of ghost cells surrounding a grid
  integer :: nghostcells
  integer :: levmin
  integer :: levmax
  integer :: levmax_sub

  logical :: skipfinestep
  logical, allocatable :: phyboundblock(:)
  logical :: time_advance
  !> Array per direction per variable, which can be used to specify that certain
  !> fluxes have to be treated differently
  integer, allocatable :: flux_type(:, :)

  !> Indicates a normal flux
  integer, parameter   :: flux_default        = 0
  !> Indicates the flux should be treated with tvdlf
  integer, parameter   :: flux_tvdlf          = 1
  !> Indicates dissipation should be omitted
  integer, parameter   :: flux_no_dissipation = 2

  !> Use SI units (.true.) or use cgs units (.false.)
  logical                                 :: SI_unit=.false.

  !> Proton mass in cgs
  double precision, parameter :: mp_cgs  = 1.672621777d-24  ! g

  !> Boltzmann constant in cgs
  double precision, parameter :: kB_cgs  = 1.3806488d-16    ! erg K^-1

  !> Proton mass in SI
  double precision, parameter :: mp_SI  = 1.672621777d-27  ! kg

  !> Boltzmann constant in SI
  double precision, parameter :: kB_SI  = 1.3806488d-23    ! J K^-1

  !> Permeability in SI
  double precision, parameter :: miu0_SI  = 1.2566370614d-6 ! H m^-1

  !> Solve energy equation or not
  logical :: phys_energy=.true.

  !> Store variable names, primitive and conservative
  character(len=10), dimension(50) :: prim_wnames, cons_wnames
  !$OMP THREADPRIVATE(dxlevel{#IFDEF STRETCHGRID ,logG,qst})
  !$OMP THREADPRIVATE(saveigrid)
  !$OMP THREADPRIVATE(typelimiter,typegradlimiter)
end module mod_global_parameters<|MERGE_RESOLUTION|>--- conflicted
+++ resolved
@@ -459,22 +459,6 @@
   !> If not 'unavailable', resume from snapshot with this base file name
   character(len=std_len) :: restart_from_file
 
-<<<<<<< HEAD
-=======
-  !> Names of the conservative variables
-  character(len=1024) :: w_names
-
-  !> Names of the conservative variables (array)
-  character(len=name_len), allocatable :: w_names_array(:)
-
-  !> Names of the primitive variables
-  character(len=1024) :: primnames
-
-  !> This variable was used to store names for the log file
-  !> \todo remove this variable when printlog_special has been updated in all projects
-  character(len=1024) :: wnameslog
-
->>>>>>> ae519cbb
   !> Which type of log to write: 'normal', 'special', 'regression_test'
   character(len=std_len) :: typefilelog
 
@@ -632,8 +616,14 @@
   !> Solve energy equation or not
   logical :: phys_energy=.true.
 
-  !> Store variable names, primitive and conservative
-  character(len=10), dimension(50) :: prim_wnames, cons_wnames
+  !> Maximum number of variables
+  integer, parameter :: max_nw = 50
+
+  !> Primitive variable names
+  character(len=name_len) :: prim_wnames(max_nw)
+
+  !> Conservative variable names
+  character(len=name_len) :: cons_wnames(max_nw)
   !$OMP THREADPRIVATE(dxlevel{#IFDEF STRETCHGRID ,logG,qst})
   !$OMP THREADPRIVATE(saveigrid)
   !$OMP THREADPRIVATE(typelimiter,typegradlimiter)
