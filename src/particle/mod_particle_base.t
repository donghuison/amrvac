--- conflicted
+++ resolved
@@ -430,36 +430,6 @@
 
   end subroutine fields_from_mhd
 
-<<<<<<< HEAD
-!  !> Calculate idirmin and the idirmin:3 components of the common current array
-!  !> make sure that dxlevel(^D) is set correctly.
-!  subroutine get_current(w,ixI^L,ixO^L,idirmin,current)
-!    use mod_global_parameters
-!    use mod_geometry
-!
-!    integer :: idirmin0
-!    integer :: ixO^L, idirmin, ixI^L
-!    double precision :: w(ixI^S,1:nw)
-!    integer :: idir
-!    ! For ndir=2 only 3rd component of J can exist, ndir=1 is impossible for MHD
-!    double precision :: current(ixI^S,7-2*ndir:3),bvec(ixI^S,1:ndir)
-!
-!    idirmin0 = 7-2*ndir
-!
-!    if (B0field) then
-!      do idir = 1, ndir
-!        bvec(ixI^S,idir)=w(ixI^S,iw_mag(idir))+block%B0(ixI^S,idir,0)
-!      end do
-!    else
-!      do idir = 1, ndir
-!        bvec(ixI^S,idir)=w(ixI^S,iw_mag(idir))
-!      end do
-!    end if
-!
-!    call curlvector(bvec,ixI^L,ixO^L,current,idirmin,idirmin0,ndir)
-!
-!  end subroutine get_current
-=======
   !> Calculate idirmin and the idirmin:3 components of the common current array
   !> make sure that dxlevel(^D) is set correctly.
   subroutine particle_get_current(w,ixI^L,ixO^L,idirmin,current)
@@ -488,7 +458,6 @@
     call curlvector(bvec,ixI^L,ixO^L,current,idirmin,idirmin0,ndir)
 
   end subroutine particle_get_current
->>>>>>> 64614cd9
 
   !> Let particles evolve in time. The routine also handles grid variables and
   !> output.
