--- conflicted
+++ resolved
@@ -233,16 +233,9 @@
         end where
       end do
 
-<<<<<<< HEAD
-!      if (any(vE .ne. vE)) then
-!        write(*,*) "GCA FILL GRIDVARS: NaNs IN vE! ABORTING..."
-!        call mpistop()
-!      end if
-=======
       if (any(vE .ne. vE)) then
         call mpistop("GCA FILL GRIDVARS: NaNs IN vE! ABORTING...")
       end if
->>>>>>> 47bf80d1
 
       if (relativistic) then
         kappa(ixG^T) = 1.d0/sqrt(1.0d0 - sum(vE(ixG^T,:)**2,dim=ndim+1)/c_norm**2)
@@ -251,16 +244,9 @@
       end if
       kappa_B(ixG^T) = absB(ixG^T) / kappa(ixG^T)
 
-<<<<<<< HEAD
-!      if (any(kappa_B .ne. kappa_B)) then
-!        write(*,*) "GCA FILL GRIDVARS: NaNs IN kappa_B! ABORTING..."
-!        call mpistop()
-!      end if
-=======
       if (any(kappa_B .ne. kappa_B)) then
         call mpistop("GCA FILL GRIDVARS: NaNs IN kappa_B! ABORTING...")
       end if
->>>>>>> 47bf80d1
 
       do idim=1,ndim
         call gradient(kappa_B,ixG^LL,ixG^LL^LSUB1,idim,tmp)
@@ -275,16 +261,9 @@
         end where
       end do
 
-<<<<<<< HEAD
-!      if (any(kappa_B .ne. kappa_B)) then
-!        write(*,*) "GCA FILL GRIDVARS: NaNs IN bhat! ABORTING..."
-!        call mpistop()
-!      end if
-=======
       if (any(kappa_B .ne. kappa_B)) then
         call mpistop("GCA FILL GRIDVARS: NaNs IN bhat! ABORTING...")
       end if
->>>>>>> 47bf80d1
 
       do idir=1,ndir
         ! (b dot grad) b and the other directional derivatives
