--- conflicted
+++ resolved
@@ -32,8 +32,6 @@
   !> Indicates dissipation should be omitted
   integer, parameter   :: flux_no_dissipation = 2
 
-<<<<<<< HEAD
-=======
   !> Type for special methods defined per variable
   type iw_methods
     integer :: test
@@ -44,7 +42,6 @@
   !> Special methods defined per variable
   type(iw_methods) :: phys_iw_methods(max_nw)
 
->>>>>>> e2a684d9
   procedure(sub_check_params), pointer    :: phys_check_params           => null()
   procedure(sub_convert), pointer         :: phys_to_conserved           => null()
   procedure(sub_convert), pointer         :: phys_to_primitive           => null()
@@ -64,7 +61,6 @@
   procedure(sub_write_info), pointer      :: phys_write_info             => null()
   procedure(sub_angmomfix), pointer       :: phys_angmomfix              => null()
   procedure(sub_small_values), pointer    :: phys_handle_small_values    => null()
-  procedure(sub_face_to_center), pointer  :: phys_face_to_center         => null()
 
   abstract interface
 
@@ -202,16 +198,6 @@
        character(len=*), intent(in)    :: subname
      end subroutine sub_small_values
 
-<<<<<<< HEAD
-     subroutine sub_face_to_center(ixO^L,igrid,s)
-       use mod_global_parameters
-       ! Non-staggered interpolation range
-       integer, intent(in)             :: ixO^L, igrid
-       type(state)                     :: s
-     end subroutine sub_face_to_center
-
-  end interface
-=======
      subroutine sub_get_var(w, ixI^L, ixO^L, out)
        use mod_global_parameters
        integer, intent(in)           :: ixI^L, ixO^L
@@ -219,7 +205,6 @@
        double precision, intent(out) :: out(ixO^S)
      end subroutine sub_get_var
    end interface
->>>>>>> e2a684d9
 
 contains
 
@@ -287,9 +272,6 @@
 
     if (.not. associated(phys_handle_small_values)) &
          phys_handle_small_values => dummy_small_values
-
-    if (.not. associated(phys_face_to_center)) &
-         phys_face_to_center => dummy_face_to_center
 
   end subroutine phys_check
 
@@ -386,11 +368,4 @@
     character(len=*), intent(in)    :: subname
   end subroutine dummy_small_values
   
-  subroutine dummy_face_to_center(ixO^L,igrid,s)
-    use mod_global_parameters
-    ! Non-staggered interpolation range
-    integer, intent(in)             :: ixO^L, igrid
-    type(state)                     :: s
-  end subroutine dummy_face_to_center
-
 end module mod_physics