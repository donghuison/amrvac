--- conflicted
+++ resolved
@@ -71,7 +71,6 @@
   integer, intent(in) :: igrid, ixI^L, ix^L
   double precision, intent(in) :: x(ixI^S,1:ndim)
 
-<<<<<<< HEAD
   double precision :: delx(ixI^S,1:ndim)
   double precision :: xC(ixI^S,1:ndim),xshift^D
   integer :: idims, ixC^L, ix, idims2
@@ -81,12 +80,6 @@
   else
    delx(ixI^S,1:ndim)=pw(igrid)%dx(ixI^S,1:ndim)
   endif
-=======
-  double precision :: xC(ixI^S,1:ndim),dxu(ndim),xshift(ndim)
-  integer :: idims, ixC^L, idims2
-
-  ^D&dxu(^D)=rnode(rpdx^D_,igrid);
->>>>>>> 4834da02
 
   do idims=1,ndim
      ixCmin^D=ixmin^D-kr(^D,idims); ixCmax^D=ixmax^D;
