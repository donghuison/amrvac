--- conflicted
+++ resolved
@@ -47,21 +47,12 @@
     qr/\b13\*/ => "20*",   # nlevelshi went from 13 to 20
     qr/ *useprimitive *=.*\n/ => "", # Remove useprimitive = ... lines
     qr/ *filenamelog *=.*\n/ => "", # Remove useprimitive = ... lines
-<<<<<<< HEAD
-    qr/ *fileheadout *=.*\n/ => "", # Remove useprimitive = ... lines
-    # qr/tsave\(1\)/ => "tsave_log",
-    # qr/tsave\(2\)/ => "tsave_dat",
-    # qr/tsave\(3\)/ => "tsave_slice",
-    # qr/tsave\(4\)/ => "tsave_collapsed",
-    # qr/tsave\(5\)/ => "tsave_analysis"
-    # qr/\s*filenamelog.*=.*/ => "", # Remove filenamelog
-=======
+    qr/ *fileheadout *=.*\n/ => "", # Remove fileheadout = ... lines
     qr/tsave\(1\)/ => "tsave_log",
     qr/tsave\(2\)/ => "tsave_dat",
     qr/tsave\(3\)/ => "tsave_slice",
     qr/tsave\(4\)/ => "tsave_collapsed",
     qr/tsave\(5\)/ => "tsave_custom"
->>>>>>> a265fbda
     );
 
 # List of regular expressions for which the associated functions will be called. They should return a pattern.
