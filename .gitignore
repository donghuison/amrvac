--- conflicted
+++ resolved
@@ -1,14 +1,8 @@
 doc/html/*
-<<<<<<< HEAD
 *.dat
 *.vtu
 *.vti
 *.out
 *amrvac
 F90sources
-=======
-*.vtu
-*.dat
-*.vti
-*.amrvac.log.shfp.*
->>>>>>> ab654dd0
+*.amrvac.log.shfp.*